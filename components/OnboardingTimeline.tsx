'use client'

import { useState, useEffect } from 'react'
import { useRouter, useParams } from 'next/navigation'
import { useTranslations, useFormatter } from 'next-intl'
import { detectServiceType, getServiceTypeMessage } from '@/lib/service-type-detector'
import ImportantReminderBox from '@/components/ImportantReminderBox'
import { useEventTracking } from '@/lib/useAnalytics'

interface TimelineStage {
  id: string
  label: string
  status: 'completed' | 'current' | 'pending'
  completedDate?: string
  completedCount?: number
  totalCount?: number
}

interface OnboardingTimelineProps {
  currentStage?: string
  currentStageFromUrl?: string
  stageData?: any
  trainerData?: any
  onBookingComplete?: (selectedDate?: string) => void
  onOpenBookingModal?: (bookingInfo: any) => void
  onStageChange?: (stage: string) => void
  expandSection?: string // Auto-expand a specific section (e.g., 'product-setup', 'store-setup')
  isInternalUser?: boolean // Internal users have relaxed scheduling rules
}


// Helper function to check if rescheduling is allowed
// Returns true if rescheduling is NOT allowed (less than 1 business day buffer)
// Requires at least 1 business day (weekdays only) between today and scheduled date
const isWithinNextDay = (dateString: string | null | undefined): boolean => {
  if (!dateString) return false

  const eventDate = new Date(dateString)
  const now = new Date()

  // Set time to start of day for both dates for accurate comparison
  const eventDateStart = new Date(eventDate.getFullYear(), eventDate.getMonth(), eventDate.getDate())
  const nowStart = new Date(now.getFullYear(), now.getMonth(), now.getDate())

  // Count business days (Monday-Friday) between now and event date
  let businessDaysRemaining = 0
  let currentDate = new Date(nowStart)

  // Loop through each day until we reach the event date
  while (currentDate < eventDateStart) {
    currentDate.setDate(currentDate.getDate() + 1)
    const dayOfWeek = currentDate.getDay()

    // Count only weekdays (Monday=1 to Friday=5)
    if (dayOfWeek >= 1 && dayOfWeek <= 5) {
      businessDaysRemaining++
    }
  }

  // Return true if there is 1 or less business days remaining
  // This means rescheduling is NOT allowed (need at least 1 business day buffer)
  // D-1 or same day bookings cannot be rescheduled
  return businessDaysRemaining <= 1
}


export default function OnboardingTimeline({ currentStage, currentStageFromUrl, stageData, trainerData, onBookingComplete, onOpenBookingModal, onStageChange, expandSection, isInternalUser = false }: OnboardingTimelineProps) {
  const router = useRouter()
  const params = useParams()
  const merchantId = params.merchantId as string
  const [stages, setStages] = useState<TimelineStage[]>([])
  const { trackEvent } = useEventTracking()

  // i18n hooks
  const t = useTranslations('timeline')
  const format = useFormatter()

  // Locale-aware date formatting functions
  const formatDateTimeLocale = (dateString: string | null | undefined): string => {
    if (!dateString) return t('status.notSet')
    const date = new Date(dateString)
    return format.dateTime(date, {
      day: '2-digit',
      month: 'short',
      year: 'numeric',
      hour: '2-digit',
      minute: '2-digit',
      hour12: false
    })
  }

  const formatDateLocale = (dateString: string | null | undefined): string => {
    if (!dateString) return t('status.notSet')
    const date = new Date(dateString)
    return format.dateTime(date, {
      day: '2-digit',
      month: 'short',
      year: 'numeric'
    })
  }

  // Get industry-specific terminology with translations
  const getTerminology = (subIndustry: string | null | undefined) => {
    const industry = (subIndustry || '').toLowerCase()
    const isFnB = industry.includes('f&b') || industry.includes('fnb') || industry.includes('food') || industry.includes('beverage') || industry.includes('restaurant') || industry.includes('cafe') || industry.includes('café')
    const key = isFnB ? 'fnb' : 'retail'

    return {
      setupLabel: t(`industry.${key}.setupLabel`),
      collectionForm: t(`industry.${key}.collectionFormLabel`).toLowerCase(),
      collectionFormLabel: t(`industry.${key}.collectionFormLabel`),
      collectionName: t(`industry.${key}.collectionName`),
      submissionTimestamp: t(`industry.${key}.submissionTimestampLabel`).toLowerCase(),
      submissionTimestampLabel: t(`industry.${key}.submissionTimestampLabel`),
      completedSetup: t(`industry.${key}.completedSetupLabel`).toLowerCase(),
      completedSetupLabel: t(`industry.${key}.completedSetupLabel`),
      pendingStatus: t(`industry.${key}.pendingStatus`),
      submittedStatus: t(`industry.${key}.submittedStatus`),
      submitButtonText: t(`industry.${key}.submitButtonText`),
      tooltipText: t(`industry.${key}.tooltipText`)
    }
  }

  // Get industry-specific terminology
  const terminology = getTerminology(trainerData?.subIndustry)

  // Track when user clicks the product setup form link
  const handleProductSetupClick = () => {
    if (merchantId && trainerData?.trainerName) {
      trackEvent(
        merchantId,
        trainerData.trainerName,
        'product-setup',
        'form_link_clicked',
        { formLink: trainerData.menuCollectionFormLink }
      )
    }
  }

  // Handle stage click - update URL and scroll to section
  const handleStageClick = (stageId: string) => {
    // Update URL with stage parameter
    router.push(`/merchant/${merchantId}?stage=${stageId}`, { scroll: false })

    // Scroll to stage section
    setTimeout(() => {
      const element = document.getElementById(`stage-${stageId}`)
      if (element) {
        element.scrollIntoView({ behavior: 'smooth', block: 'start' })
      }
    }, 100)

    // Notify parent component
    onStageChange?.(stageId)
  }

  // Auto-scroll to stage when URL changes
  useEffect(() => {
    if (currentStageFromUrl) {
      setTimeout(() => {
        const element = document.getElementById(`stage-${currentStageFromUrl}`)
        if (element) {
          element.scrollIntoView({ behavior: 'smooth', block: 'start' })
        }
      }, 300)
    }
  }, [currentStageFromUrl])

  // Calculate completion statuses at component level so they can be used throughout
  // Welcome stage is completed only when Welcome_Call_Status__c = 'Welcome Call Completed'
  const welcomeCompleted = trainerData?.welcomeCallStatus === 'Welcome Call Completed'

  // Preparation sub-stages
  // Hardware delivery is completed when tracking link is provided
  const hardwareDeliveryCompleted = !!trainerData?.trackingLink
  const productSetupCompleted = trainerData?.completedProductSetup === 'Yes' || trainerData?.completedProductSetup === 'Yes - Self-serve'
  // Store setup is completed when video link exists and is not "NA"
  const storeSetupCompleted = !!trainerData?.videoProofLink && trainerData?.videoProofLink !== 'NA'

  const preparationSubStagesCompleted = [
    hardwareDeliveryCompleted,
    productSetupCompleted,
    storeSetupCompleted
  ].filter(Boolean).length

  const totalPreparationStages = 3

  let preparationStatus: 'completed' | 'current' | 'pending' = 'pending'
  if (welcomeCompleted) {
    if (preparationSubStagesCompleted === totalPreparationStages) {
      preparationStatus = 'completed'
    } else {
      preparationStatus = 'current'
    }
  }

  // Installation completion
  const installationCompleted = !!trainerData?.actualInstallationDate

  // Training completion - using single Training_Date__c field
  const trainingCompleted = trainerData?.trainingDate
    ? new Date(trainerData.trainingDate) <= new Date()
    : false

  // Scheduling prerequisites
  // Internal users can schedule anytime without prerequisites
  const canScheduleInstallation = isInternalUser || storeSetupCompleted
  const productListSubmitted = !!trainerData?.menuCollectionSubmissionTimestamp
  const installationDateSet = !!trainerData?.installationDate
  const canScheduleTraining = isInternalUser || (productListSubmitted && installationDateSet)

  // Initialize selectedStage based on URL parameter or welcome call completion status
  const initialStage = currentStageFromUrl ||
                       ((trainerData?.welcomeCallStatus === 'Welcome Call Completed' ||
                        trainerData?.welcomeCallStatus === 'Completed') ? 'preparation' : 'welcome')
  const [selectedStage, setSelectedStage] = useState<string>(initialStage)

  // Update selectedStage when URL changes
  useEffect(() => {
    if (currentStageFromUrl) {
      setSelectedStage(currentStageFromUrl)
    }
  }, [currentStageFromUrl])
  const [updatingField, setUpdatingField] = useState<string | null>(null)
  const [editingGoLiveDate, setEditingGoLiveDate] = useState(false)
  const [goLiveDateValue, setGoLiveDateValue] = useState('')
  const [uploadingVideo, setUploadingVideo] = useState(false)
  const [uploadedVideoUrl, setUploadedVideoUrl] = useState<string | null>(null)
  const [uploadingSSM, setUploadingSSM] = useState(false)
  const [uploadedSSMUrl, setUploadedSSMUrl] = useState<string | null>(null)
  const [expandedItems, setExpandedItems] = useState<{[key: string]: boolean}>({
    'document-submission': false,
    'hardware-delivery': false,
    'product-setup': false,
    'store-setup': false,
    'installation': false,
    'training': false
  })
  const [expandedMobileStages, setExpandedMobileStages] = useState<{[key: string]: boolean}>({
    'welcome': false,
    'preparation': false,
    'installation': false,
    'training': false,
    'ready-go-live': false,
    'live': false
  })

  // Auto-expand section when expandSection prop is provided
  useEffect(() => {
    if (expandSection) {
      // Map section names to expandedItems keys
      const sectionMap: {[key: string]: string} = {
        'product-setup': 'product-setup',
        'store-setup': 'store-setup',
        'document-submission': 'document-submission',
        'hardware-delivery': 'hardware-delivery',
        'installation': 'installation',
        'training': 'training'
      }

      const expandKey = sectionMap[expandSection]
      if (expandKey) {
        setExpandedItems(prev => ({ ...prev, [expandKey]: true }))

        // Also expand mobile stages if applicable
        if (expandSection === 'product-setup' || expandSection === 'store-setup' ||
            expandSection === 'document-submission' || expandSection === 'hardware-delivery') {
          setExpandedMobileStages(prev => ({ ...prev, 'preparation': true }))
        } else if (expandSection === 'installation') {
          setExpandedMobileStages(prev => ({ ...prev, 'installation': true }))
        } else if (expandSection === 'training') {
          setExpandedMobileStages(prev => ({ ...prev, 'training': true }))
        }

        // Scroll to the section after a short delay
        setTimeout(() => {
          const element = document.getElementById(`section-${expandSection}`)
          if (element) {
            element.scrollIntoView({ behavior: 'smooth', block: 'center' })
          }
        }, 300)
      }
    }
  }, [expandSection])

  // Define the new 6-stage flow
  const mainStages = [
    { 
      id: 'welcome', 
      label: 'Welcome to StoreHub', 
      sfValue: 'Welcome to StoreHub',
      subStages: []
    },
    { 
      id: 'preparation', 
      label: 'Preparation', 
      sfValue: 'Preparation',
      subStages: [
        { id: 'document-submission', label: 'Document Submission', sfValue: 'Document Submission' },
        { id: 'hardware-delivery', label: 'Hardware Delivery', sfValue: 'Hardware Delivery' },
        { id: 'product-setup', label: 'Product Setup', sfValue: 'Product Setup' }
      ]
    },
    { 
      id: 'installation', 
      label: 'Installation', 
      sfValue: 'Installation',
      subStages: []
    },
    { 
      id: 'training', 
      label: 'Training', 
      sfValue: 'Training',
      subStages: []
    },
    { 
      id: 'ready-go-live', 
      label: 'Ready to go live', 
      sfValue: 'Ready to go live',
      subStages: []
    },
    { 
      id: 'live', 
      label: 'Live', 
      sfValue: 'Live',
      subStages: []
    },
  ]
  
  // For backward compatibility, keep the flat stages array for mapping
  const standardStages = [
    { id: 'welcome-call', label: 'Welcome Call', sfValue: 'Welcome Call' },
    { id: 'product-setup', label: 'Product Setup', sfValue: 'Product Setup' },
    { id: 'hardware-fulfillment', label: 'Hardware Fulfillment', sfValue: 'Hardware Fulfillment' },
    { id: 'hardware-installation', label: 'Hardware Installation', sfValue: 'Hardware Installation' },
    { id: 'training', label: 'Training', sfValue: 'Training' },
    { id: 'go-live', label: 'Go Live', sfValue: 'Go Live' },
    { id: 'post-go-live', label: 'Post Go Live Check In', sfValue: 'Post Go Live Check In' },
  ]

  // Map Salesforce stages to our timeline stages
  const stageMapping: { [key: string]: string } = {
    'New': 'welcome',
    'Welcome Call': 'welcome',
    'Welcome to StoreHub': 'welcome',
    'Product Setup': 'preparation',
    'Preparation': 'preparation',
    'Document Submission': 'preparation',
    'Hardware Delivery': 'preparation',
    'Hardware Fulfillment': 'preparation',
    'Hardware Installation': 'installation',
    'Installation': 'installation',
    'Training': 'training',
    'Go Live': 'ready-go-live',
    'Ready to go live': 'ready-go-live',
    'Live': 'live',
    'Post Go Live Check In': 'live',
    // Legacy mappings
    'welcome-call': 'welcome',
    'product-setup': 'preparation',
    'hardware-fulfillment': 'preparation',
    'hardware-installation': 'installation',
    'training': 'training',
    'go-live': 'ready-go-live',
    'post-go-live': 'live',
    // Additional mappings for various Salesforce stage values
    'Welcome Call Completed': 'preparation',
    'Completed': 'preparation',
    'Product Setup Completed': 'installation',
    'Hardware Delivered': 'installation',
    'Installation Completed': 'training',
    'Training Completed': 'ready-go-live',
    'Ready to Go Live': 'ready-go-live',
    'Go Live Completed': 'live',
    'Post Go Live Completed': 'live',
    // Add more mappings based on actual Salesforce stages
  }

  useEffect(() => {
    // Determine stage statuses based on business rules from progress-bar-completion-guide.md
    const timelineStages: TimelineStage[] = []

    // Welcome Stage - Completed when Welcome_Call_Status__c = 'Welcome Call Completed'
    // (welcomeCompleted is now calculated at component level)

    timelineStages.push({
      id: 'welcome',
      label: t('stages.welcome'),
      status: welcomeCompleted ? 'completed' : 'current',
      completedDate: trainerData?.firstCallTimestamp
    })

    // Preparation Stage - (completion statuses calculated at component level)
    timelineStages.push({
      id: 'preparation',
      label: t('stages.preparation'),
      status: preparationStatus,
      completedDate: preparationStatus === 'completed' ? trainerData?.productSetupCompletedDate : undefined,
      completedCount: preparationSubStagesCompleted,
      totalCount: totalPreparationStages
    })

    // Installation Stage - (completion status calculated at component level)
    // Installation is completed if actualInstallationDate exists, regardless of Preparation status
    timelineStages.push({
      id: 'installation',
      label: t('stages.installation'),
      status: installationCompleted ? 'completed' : (preparationStatus === 'completed' ? 'current' : 'pending'),
      completedDate: trainerData?.actualInstallationDate
    })

    // Training Stage - (completion status calculated at component level)
    timelineStages.push({
      id: 'training',
      label: t('stages.training'),
      status: installationCompleted ? (trainingCompleted ? 'completed' : 'current') : 'pending',
      completedDate: trainerData?.trainingDate
    })
    
    // Ready to Go Live Stage - Reflects progress of all previous stages
    const readyToGoLive = welcomeCompleted &&
                         preparationStatus === 'completed' &&
                         installationCompleted &&
                         trainingCompleted

    // Calculate completed count for Ready to Go Live checklist
    const readyToGoLiveChecklist = [
      hardwareDeliveryCompleted,
      productSetupCompleted,
      installationCompleted,
      trainingCompleted,
      !!trainerData?.subscriptionActivationDate
    ]
    const readyToGoLiveCompletedCount = readyToGoLiveChecklist.filter(Boolean).length
    const readyToGoLiveTotalCount = 5
    const allChecklistItemsCompleted = readyToGoLiveCompletedCount === readyToGoLiveTotalCount

    // Determine Ready to Go Live status based on checklist completion
    let readyToGoLiveStatus: 'completed' | 'current' | 'pending' = 'pending'
    if (allChecklistItemsCompleted) {
      // All 5 checklist items completed (including subscription) - show as completed (green)
      readyToGoLiveStatus = 'completed'
    } else if (readyToGoLive) {
      // All previous stages completed but subscription not activated - show as current (orange)
      readyToGoLiveStatus = 'current'
    } else if (welcomeCompleted || preparationStatus !== 'pending' || installationCompleted || trainingCompleted) {
      // At least one previous stage has started or completed - show as current
      readyToGoLiveStatus = 'current'
    }

    timelineStages.push({
      id: 'ready-go-live',
      label: t('stages.readyToGoLive'),
      status: readyToGoLiveStatus,
      completedDate: allChecklistItemsCompleted ? trainerData?.subscriptionActivationDate : undefined,
      completedCount: readyToGoLiveCompletedCount,
      totalCount: readyToGoLiveTotalCount
    })

    // Live Stage
    // Live is completed when POS/QR/Delivery transaction count in past 30 days > 30
    const isLive = (trainerData?.posQrDeliveryTnxCount ?? 0) > 30

    // Calculate days to go live on client side
    const daysToGoLive = trainerData?.plannedGoLiveDate
      ? Math.ceil((new Date(trainerData.plannedGoLiveDate).getTime() - new Date().getTime()) / (1000 * 60 * 60 * 24))
      : null
    const isOverdue = daysToGoLive !== null && daysToGoLive < 0 && !isLive

    timelineStages.push({
      id: 'live',
      label: t('stages.live'),
      status: isLive ? 'completed' : (readyToGoLive ? 'current' : 'pending'),
      completedDate: isLive ? trainerData?.subscriptionActivationDate : undefined
    })

    setStages(timelineStages)
    
    // Automatically open the current stage drawer on mobile
    const currentStageObj = timelineStages.find(s => s.status === 'current')
    if (currentStageObj) {
      setExpandedMobileStages(prev => ({
        ...prev,
        [currentStageObj.id]: true
      }))
    }
  }, [trainerData, t])

  const getStageIcon = (stage: TimelineStage, index: number) => {
    if (stage.status === 'completed') {
      return (
        <div className="w-10 h-10 bg-[#ff630f] rounded-full flex items-center justify-center text-white shadow-lg">
          <svg className="w-6 h-6" fill="none" stroke="currentColor" viewBox="0 0 24 24">
            <path strokeLinecap="round" strokeLinejoin="round" strokeWidth={3} d="M5 13l4 4L19 7" />
          </svg>
        </div>
      )
    } else if (stage.status === 'current') {
      return (
        <div className="w-10 h-10 bg-[#ff630f] rounded-full flex items-center justify-center shadow-lg">
          <div className="w-8 h-8 bg-white rounded-full flex items-center justify-center">
            <span className="text-[#ff630f] font-bold text-sm">{index + 1}</span>
          </div>
        </div>
      )
    } else {
      return (
        <div className="w-10 h-10 bg-gray-200 rounded-full flex items-center justify-center">
          <span className="text-gray-400 font-medium text-sm">{index + 1}</span>
        </div>
      )
    }
  }

  const getConnectorColor = (stage: TimelineStage) => {
    if (stage.status === 'completed') {
      return 'bg-gradient-to-r from-blue-500 to-purple-500'
    } else {
      return 'bg-gray-200'
    }
  }
  
  const getStatusText = (stage: TimelineStage) => {
    if (stage.status === 'completed') {
      return <span className="text-green-600 text-xs">Completed</span>
    } else if (stage.status === 'current') {
      return <span className="text-purple-600 text-xs">In Progress</span>
    } else {
      return <span className="text-gray-400 text-xs">Not Started</span>
    }
  }

  const handleBookingClick = (bookingType: string, existingDate?: string) => {
    console.log('🔘 handleBookingClick called:', {
      bookingType,
      existingDate,
      hasOnOpenBookingModal: !!onOpenBookingModal,
      trainerDataKeys: Object.keys(trainerData || {}),
      shippingState: trainerData?.shippingState,
      shippingCity: trainerData?.shippingCity,
      shippingCountry: trainerData?.shippingCountry
    })

    if (onOpenBookingModal) {
      onOpenBookingModal({
        ...trainerData,
        bookingType: bookingType,
        existingDate: existingDate
      })
    }
  }

  const toggleItemExpansion = (itemKey: string) => {
    setExpandedItems(prev => ({
      ...prev,
      [itemKey]: !prev[itemKey]
    }))
  }
  
  const handleGoLiveDateSave = async () => {
    if (!goLiveDateValue || !trainerData?.id) return
    
    setUpdatingField('go-live')
    try {
      const response = await fetch('/api/salesforce/update-date', {
        method: 'POST',
        headers: { 'Content-Type': 'application/json' },
        body: JSON.stringify({
          trainerId: trainerData.id,
          fieldName: 'go-live',
          value: goLiveDateValue,
          bookingType: 'go-live'
        })
      })
      
      const result = await response.json()
      if (result.success) {
        setEditingGoLiveDate(false)
        setGoLiveDateValue('')
        if (onBookingComplete) {
          onBookingComplete()
        }
      } else {
        console.error('Failed to update Go-Live date:', result.message)
        alert(`Failed to update Go-Live date: ${result.message}`)
      }
    } catch (error) {
      console.error('Error updating Go-Live date:', error)
      alert('Error updating Go-Live date. Please try again.')
    } finally {
      setUpdatingField(null)
    }
  }

  const toggleMobileStage = (stageId: string) => {
    setExpandedMobileStages(prev => ({
      ...prev,
      [stageId]: !prev[stageId]
    }))
  }

  const getMobileStageContent = (stageId: string) => {
    switch(stageId) {
      case 'welcome':
        return (
          <div className="space-y-4">
            <div>
              <div className="text-sm text-gray-500 uppercase tracking-wider mb-2">{t('fields.firstCallTimestamp')}</div>
              <div className="text-base font-medium text-gray-900">
                {trainerData?.firstCallTimestamp
                  ? formatDateTimeLocale(trainerData.firstCallTimestamp)
                  : t('status.notRecorded')}
              </div>
            </div>
            <div>
              <div className="text-sm text-gray-500 uppercase tracking-wider mb-2">{t('fields.onboardingManagerName')}</div>
              <div className="text-base font-medium text-gray-900">
                {trainerData?.msmName || t('status.notAssigned')}
              </div>
            </div>

            {/* Welcome Call Summary */}
            <div className="pt-3 border-t border-gray-200">
              <h5 className="text-sm font-semibold text-gray-900 mb-3">{t('welcomeCallSummary.title')}</h5>
              <div className="space-y-2">
                <div className="flex justify-between items-center">
                  <span className="text-sm text-gray-600">{t('welcomeCallSummary.goLiveDate')}</span>
                  <span className="text-sm font-medium text-gray-900">
                    {trainerData?.plannedGoLiveDate
                      ? formatDateLocale(trainerData.plannedGoLiveDate)
                      : t('status.notSet')}
                  </span>
                </div>
                <div className="flex justify-between items-center">
                  <span className="text-sm text-gray-600">{t('welcomeCallSummary.hardwareDeliveryDate')}</span>
                  <span className="text-sm font-medium text-gray-900">
                    {trainerData?.hardwareFulfillmentDate
                      ? formatDateLocale(trainerData.hardwareFulfillmentDate)
                      : t('status.notSet')}
                  </span>
                </div>
                <div className="flex justify-between items-center">
                  <span className="text-sm text-gray-600">{t('welcomeCallSummary.installationDate')}</span>
                  <span className="text-sm font-medium text-gray-900">
                    {formatDateTimeLocale(trainerData?.installationDate)}
                  </span>
                </div>
                <div className="flex justify-between items-center">
                  <span className="text-sm text-gray-600">{t('welcomeCallSummary.trainingDate')}</span>
                  <span className="text-sm font-medium text-gray-900">
                    {formatDateTimeLocale(trainerData?.trainingDate)}
                  </span>
                </div>
              </div>
            </div>
          </div>
        )
      
      case 'preparation':
        return (
          <div className="space-y-3">
            {/* Hardware Delivery - Expandable */}
            <div className="border border-gray-200 rounded-lg">
              <button
                onClick={() => toggleItemExpansion('mobile-hardware')}
                className="w-full flex items-center justify-between p-4"
              >
                <div className="flex items-center gap-3 flex-1">
                  {/* Status Icon */}
                  {(() => {
                    const isDelivered = trainerData?.hardwareDeliveryStatus === 'Delivered' || 
                                       trainerData?.trackingLink;
                    const isScheduled = trainerData?.hardwareFulfillmentDate && !isDelivered;
                    
                    if (isDelivered) {
                      return (
                        <div className="w-5 h-5 bg-green-500 rounded-full flex items-center justify-center flex-shrink-0">
                          <svg className="w-3 h-3 text-white" fill="currentColor" viewBox="0 0 20 20">
                            <path fillRule="evenodd" d="M16.707 5.293a1 1 0 010 1.414l-8 8a1 1 0 01-1.414 0l-4-4a1 1 0 011.414-1.414L8 12.586l7.293-7.293a1 1 0 011.414 0z" clipRule="evenodd" />
                          </svg>
                        </div>
                      );
                    } else if (isScheduled) {
                      return (
                        <div className="w-5 h-5 bg-orange-400 rounded-full flex items-center justify-center flex-shrink-0">
                          <div className="w-2 h-2 bg-white rounded-full" />
                        </div>
                      );
                    } else {
                      return (
                        <div className="w-5 h-5 bg-gray-200 rounded-full flex items-center justify-center flex-shrink-0">
                          <div className="w-2 h-2 bg-gray-400 rounded-full" />
                        </div>
                      );
                    }
                  })()}
                  <div className="flex-1 text-left">
                    <div className="text-base font-medium text-gray-900 text-left">{t('subStages.hardwareDelivery')}</div>
                    <div className="text-sm text-left">
                      {(() => {
                        if (trainerData?.hardwareDeliveryStatus === 'Delivered') return <span className="text-gray-500">{t('status.delivered')}</span>;
                        if (trainerData?.trackingLink) return <span className="text-gray-500">{t('status.inTransit')}</span>;
                        if (trainerData?.hardwareFulfillmentDate) return <span className="text-orange-600">{t('status.scheduled')}</span>;
                        return <span className="text-orange-600">{t('status.pending')}</span>;
                      })()}
                    </div>
                  </div>
                </div>
                <svg className={`w-5 h-5 text-gray-400 transition-transform flex-shrink-0 ${
                  expandedItems['mobile-hardware'] ? 'rotate-180' : ''
                }`} fill="none" stroke="currentColor" viewBox="0 0 24 24">
                  <path strokeLinecap="round" strokeLinejoin="round" strokeWidth={2} d="M19 9l-7 7-7-7" />
                </svg>
              </button>
              {expandedItems['mobile-hardware'] && (
                <div className="pl-12 pr-4 pb-4 space-y-3 pt-3 text-left">
                  <div>
                    <div className="text-sm text-gray-500 uppercase tracking-wider mb-1 text-left">{t('fields.orderStatus')}</div>
                    <div className="text-base text-gray-900">{trainerData?.orderNSStatus || t('status.notAvailable')}</div>
                  </div>
                  <div>
                    <div className="text-sm text-gray-500 uppercase tracking-wider mb-1">{t('fields.shippingAddress')}</div>
                    <div className="text-base text-gray-900">
                      {(() => {
                        if (!trainerData?.orderShippingAddress) return t('status.notAvailable');
                        if (typeof trainerData.orderShippingAddress === 'string') {
                          return trainerData.orderShippingAddress;
                        }
                        const addr = trainerData.orderShippingAddress;
                        const parts = [addr.street, addr.city, addr.state || addr.stateCode,
                                     addr.postalCode, addr.country || addr.countryCode].filter(Boolean);
                        return parts.length > 0 ? parts.join(', ') : t('status.notAvailable');
                      })()}
                    </div>
                  </div>
                  <div>
                    <div className="text-sm text-gray-500 uppercase tracking-wider mb-1">{t('fields.trackingLink')}</div>
                    {trainerData?.trackingLink ? (
                      <a href={trainerData.trackingLink} target="_blank" rel="noopener noreferrer"
                         className="inline-block text-base text-blue-600 hover:text-blue-700">
                        {t('buttons.trackPackage')}
                      </a>
                    ) : (
                      <span className="text-base text-gray-500">{t('messages.noTrackingAvailable')}</span>
                    )}
                  </div>
                  <div>
                    <div className="text-sm text-gray-500 uppercase tracking-wider mb-1 flex items-center gap-1">
                      <span>{t('fields.hardwareFulfillmentDate')}</span>
                      <div className="relative group">
                        <svg
                          className="w-3.5 h-3.5 text-gray-400 cursor-help"
                          fill="currentColor"
                          viewBox="0 0 20 20"
                        >
                          <path fillRule="evenodd" d="M18 10a8 8 0 11-16 0 8 8 0 0116 0zm-7-4a1 1 0 11-2 0 1 1 0 012 0zM9 9a1 1 0 000 2v3a1 1 0 001 1h1a1 1 0 100-2v-3a1 1 0 00-1-1H9z" clipRule="evenodd" />
                        </svg>
                        {/* Tooltip */}
                        <div className="absolute left-0 bottom-full mb-2 hidden group-hover:block w-48 bg-gray-900 text-white text-xs rounded py-2 px-3 z-10 normal-case">
                          {t('messages.shipmentDateTooltip')}
                          <div className="absolute top-full left-4 -mt-1 border-4 border-transparent border-t-gray-900"></div>
                        </div>
                      </div>
                    </div>
                    <div className="text-base text-gray-900">
                      {trainerData?.hardwareFulfillmentDate
                        ? formatDateLocale(trainerData.hardwareFulfillmentDate)
                        : t('status.notScheduled')}
                    </div>
                  </div>
                </div>
              )}
            </div>

            {/* Product Setup - Expandable */}
            <div className="border border-gray-200 rounded-lg">
              <button
                onClick={() => toggleItemExpansion('mobile-product')}
                className="w-full flex items-center justify-between p-4"
              >
                <div className="flex items-center gap-3 flex-1">
                  {/* Status Icon */}
                  {(() => {
                    const productComplete = trainerData?.completedProductSetup === 'Yes' || trainerData?.completedProductSetup === 'Yes - Self-serve';
                    const inProgress = !!trainerData?.menuCollectionSubmissionTimestamp && !productComplete;

                    if (productComplete) {
                      return (
                        <div className="w-5 h-5 bg-green-500 rounded-full flex items-center justify-center flex-shrink-0">
                          <svg className="w-3 h-3 text-white" fill="currentColor" viewBox="0 0 20 20">
                            <path fillRule="evenodd" d="M16.707 5.293a1 1 0 010 1.414l-8 8a1 1 0 01-1.414 0l-4-4a1 1 0 011.414-1.414L8 12.586l7.293-7.293a1 1 0 011.414 0z" clipRule="evenodd" />
                          </svg>
                        </div>
                      );
                    } else if (inProgress) {
                      return (
                        <div className="w-5 h-5 bg-orange-400 rounded-full flex items-center justify-center flex-shrink-0">
                          <div className="w-2 h-2 bg-white rounded-full" />
                        </div>
                      );
                    } else {
                      return (
                        <div className="w-5 h-5 bg-gray-200 rounded-full flex items-center justify-center flex-shrink-0">
                          <div className="w-2 h-2 bg-gray-400 rounded-full" />
                        </div>
                      );
                    }
                  })()}
                  <div className="flex-1 text-left">
                    <div className="text-base font-medium text-gray-900 text-left">{terminology.setupLabel}</div>
                    <div className="text-sm text-gray-500 text-left">
                      {(() => {
                        if (trainerData?.completedProductSetup === 'Yes' || trainerData?.completedProductSetup === 'Yes - Self-serve') return t('status.completed');
                        if (trainerData?.menuCollectionSubmissionTimestamp) return <span className="text-orange-600">{terminology.submittedStatus}</span>;
                        return <span className="text-orange-600">{terminology.pendingStatus}</span>;
                      })()}
                    </div>
                  </div>
                </div>
                <svg className={`w-5 h-5 text-gray-400 transition-transform flex-shrink-0 ${
                  expandedItems['mobile-product'] ? 'rotate-180' : ''
                }`} fill="none" stroke="currentColor" viewBox="0 0 24 24">
                  <path strokeLinecap="round" strokeLinejoin="round" strokeWidth={2} d="M19 9l-7 7-7-7" />
                </svg>
              </button>
              {expandedItems['mobile-product'] && (
                <div className="pl-12 pr-4 pb-4 space-y-3 pt-3 text-left">
                  {/* Menu Submission Deadline Notice - Mobile */}
                  <ImportantReminderBox
                    type="product-list"
                    installationDate={trainerData?.actualInstallationDate}
                    trainingDate={trainerData?.trainingDate}
                    isCompleted={!!trainerData?.menuCollectionSubmissionTimestamp}
                    collectionName={terminology.collectionName}
                  />

                  <div>
                    <div className="text-sm text-gray-500 uppercase tracking-wider mb-1 text-left">{terminology.collectionFormLabel}</div>
                    {trainerData?.menuCollectionFormLink ? (
                      <a href={trainerData.menuCollectionFormLink} target="_blank" rel="noopener noreferrer"
                         onClick={handleProductSetupClick}
                         className="inline-flex items-center px-3 py-2 bg-[#ff630f] hover:bg-[#fe5b25] text-white text-sm font-semibold rounded-lg transition-all duration-200 shadow-md hover:shadow-lg active:scale-95">
                        {t('buttons.submitForm')}
                      </a>
                    ) : (
                      <span className="text-base text-gray-500">{t('messages.formNotAvailable')}</span>
                    )}
                  </div>
                  <div>
                    <div className="text-sm text-gray-500 uppercase tracking-wider mb-1">{t('fields.submissionTimestamp')}</div>
                    <div className="text-base text-gray-900">
                      {trainerData?.menuCollectionSubmissionTimestamp
                        ? formatDateTimeLocale(trainerData.menuCollectionSubmissionTimestamp)
                        : t('status.notSubmitted')}
                    </div>
                  </div>
                  <div>
                    <div className="text-sm text-gray-500 uppercase tracking-wider mb-1 flex items-center gap-1">
                      <span>{terminology.completedSetupLabel}</span>
                      <div className="relative group">
                        <svg
                          className="w-3.5 h-3.5 text-gray-400 cursor-help"
                          fill="currentColor"
                          viewBox="0 0 20 20"
                        >
                          <path fillRule="evenodd" d="M18 10a8 8 0 11-16 0 8 8 0 0116 0zm-7-4a1 1 0 11-2 0 1 1 0 012 0zM9 9a1 1 0 000 2v3a1 1 0 001 1h1a1 1 0 100-2v-3a1 1 0 00-1-1H9z" clipRule="evenodd" />
                        </svg>
                        {/* Tooltip */}
                        <div className="absolute left-0 bottom-full mb-2 hidden group-hover:block w-48 bg-gray-900 text-white text-xs rounded py-2 px-3 z-10 normal-case">
                          {terminology.tooltipText}
                          <div className="absolute top-full left-4 -mt-1 border-4 border-transparent border-t-gray-900"></div>
                        </div>
                      </div>
                    </div>
                    <div className="text-base font-medium text-gray-900">
                      {trainerData?.completedProductSetup || t('completion.no')}
                    </div>
                  </div>
                </div>
              )}
            </div>

            {/* Store Setup Video - Expandable */}
            <div className="border border-gray-200 rounded-lg">
              <button
                onClick={() => toggleItemExpansion('mobile-video')}
                className="w-full flex items-center justify-between p-4"
              >
                <div className="flex items-center gap-3 flex-1">
                  {/* Status Icon */}
                  {(trainerData?.videoProofLink || uploadedVideoUrl) ? (
                    <div className="w-5 h-5 bg-green-500 rounded-full flex items-center justify-center flex-shrink-0">
                      <svg className="w-3 h-3 text-white" fill="currentColor" viewBox="0 0 20 20">
                        <path fillRule="evenodd" d="M16.707 5.293a1 1 0 010 1.414l-8 8a1 1 0 01-1.414 0l-4-4a1 1 0 011.414-1.414L8 12.586l7.293-7.293a1 1 0 011.414 0z" clipRule="evenodd" />
                      </svg>
                    </div>
                  ) : (
                    <div className="w-5 h-5 bg-gray-200 rounded-full flex items-center justify-center flex-shrink-0">
                      <div className="w-2 h-2 bg-gray-400 rounded-full" />
                    </div>
                  )}
                  <div className="flex-1 text-left">
                    <div className="text-base font-medium text-gray-900 text-left">{t('storeSetup.title')}</div>
                    <div className="text-sm text-left">
                      {trainerData?.videoProofLink || uploadedVideoUrl ? (
                        <span className="text-gray-500">{t('status.completed')}</span>
                      ) : (
                        <span className="text-orange-600">{t('storeSetup.pendingUpload')}</span>
                      )}
                    </div>
                  </div>
                </div>
                <svg className={`w-5 h-5 text-gray-400 transition-transform flex-shrink-0 ${
                  expandedItems['mobile-video'] ? 'rotate-180' : ''
                }`} fill="none" stroke="currentColor" viewBox="0 0 24 24">
                  <path strokeLinecap="round" strokeLinejoin="round" strokeWidth={2} d="M19 9l-7 7-7-7" />
                </svg>
              </button>
              {expandedItems['mobile-video'] && (
                <div className="pl-12 pr-4 pb-4 space-y-4 pt-3 text-left">
                  {/* Store Setup Video Deadline Notice - Mobile */}
                  <ImportantReminderBox
                    type="store-setup"
                    installationDate={trainerData?.installationDate}
                    isCompleted={!!(trainerData?.videoProofLink && trainerData?.videoProofLink !== 'NA')}
                  />

                  {/* CTA Section - Most Prominent */}
                  <div className="space-y-3">
                    {(trainerData?.videoProofLink || uploadedVideoUrl) && (
                      <div className="flex items-center gap-2 text-sm">
                        <svg className="w-4 h-4 text-green-600" fill="currentColor" viewBox="0 0 20 20">
                          <path fillRule="evenodd" d="M10 18a8 8 0 100-16 8 8 0 000 16zm3.707-9.293a1 1 0 00-1.414-1.414L9 10.586 7.707 9.293a1 1 0 00-1.414 1.414l2 2a1 1 0 001.414 0l4-4z" clipRule="evenodd" />
                        </svg>
                        <span className="text-gray-700">{t('messages.videoUploaded')}</span>
                        <a href={uploadedVideoUrl || trainerData?.videoProofLink} target="_blank" rel="noopener noreferrer"
                           className="text-blue-600 hover:text-blue-700 underline">
                          {t('buttons.viewVideo')}
                        </a>
                      </div>
                    )}
                    <input
                      id={`mobile-video-upload-${trainerData?.id}`}
                      type="file"
                      accept="video/*"
                      className="hidden"
                      onChange={async (e) => {
                        const file = e.target.files?.[0]
                        if (!file) return
                        setUploadingVideo(true)
                        try {
                          const formData = new FormData()
                          formData.append('file', file)
                          formData.append('trainerId', trainerData?.id || '')
                          const response = await fetch('/api/salesforce/upload-video', {
                            method: 'POST',
                            body: formData
                          })
                          if (!response.ok) {
                            const error = await response.json()
                            throw new Error(error.details || error.error || 'Failed to upload')
                          }
                          const result = await response.json()
                          setUploadedVideoUrl(result.fileUrl)
                          if (onBookingComplete) {
                            onBookingComplete()
                          }
                        } catch (error) {
                          console.error('Error uploading video:', error)
                          alert(error instanceof Error ? error.message : 'Failed to upload')
                        } finally {
                          setUploadingVideo(false)
                          e.target.value = ''
                        }
                      }}
                    />
                    <button
                      onClick={() => document.getElementById(`mobile-video-upload-${trainerData?.id}`)?.click()}
                      disabled={uploadingVideo}
                      className="inline-flex items-center px-3 py-2 bg-[#ff630f] hover:bg-[#fe5b25] disabled:bg-gray-400 text-white text-sm font-semibold rounded-lg transition-all duration-200 shadow-md hover:shadow-lg active:scale-95 disabled:cursor-not-allowed"
                    >
                      <svg className="w-4 h-4 mr-2" fill="none" stroke="currentColor" viewBox="0 0 24 24">
                        <path strokeLinecap="round" strokeLinejoin="round" strokeWidth={2} d="M7 4v16M17 4v16M3 8h4m10 0h4M3 12h18M3 16h4m10 0h4M4 20h16a1 1 0 001-1V5a1 1 0 00-1-1H4a1 1 0 00-1 1v14a1 1 0 001 1z" />
                      </svg>
                      {uploadingVideo ? t('buttons.uploading') : (trainerData?.videoProofLink || uploadedVideoUrl ? t('buttons.replaceVideo') : t('buttons.uploadVideo'))}
                    </button>
                  </div>

                  {/* Simplified Info Section */}
                  <div className="space-y-4 text-sm text-gray-700">
                    {/* Section 1: How to set up the store */}
                    <div className="bg-blue-50 rounded-lg p-4 border border-blue-200">
                      <p className="font-semibold text-gray-900 mb-2">{t('storeSetup.howToSetupStore')}</p>
                      <a href="https://drive.google.com/file/d/1vPr7y0VdD6sKaKG_h8JbwNi0RBE16xdc/view"
                         target="_blank" rel="noopener noreferrer"
                         className="text-blue-600 hover:text-blue-700 font-medium inline-flex items-center gap-1">
                        📖 {t('storeSetup.guideForNetworkSetup')}
                        <svg className="w-4 h-4" fill="none" stroke="currentColor" viewBox="0 0 24 24">
                          <path strokeLinecap="round" strokeLinejoin="round" strokeWidth={2} d="M10 6H6a2 2 0 00-2 2v10a2 2 0 002 2h10a2 2 0 002-2v-4M14 4h6m0 0v6m0-6L10 14" />
                        </svg>
                      </a>
                    </div>

                    {/* Section 2: How to record video */}
                    <div className="bg-gray-50 rounded-lg p-4 border border-gray-200">
                      <p className="font-semibold text-gray-900 mb-3">{t('storeSetup.howToRecordVideo')}</p>
                      <div className="space-y-2 mb-3">
                        <p className="text-gray-700">{t('storeSetup.showUsThreeThings')}</p>
                        <p className="text-gray-700"><span className="font-semibold">{t('storeSetup.mainCounter')}</span> {t('storeSetup.mainCounterDetails')}</p>
                        <p className="text-gray-700"><span className="font-semibold">{t('storeSetup.kitchenOtherStations')}</span> {t('storeSetup.kitchenDetails')}</p>
                      </div>
                      <p className="text-blue-700 font-medium">📱 {t('storeSetup.quickTip')}</p>
                    </div>
                  </div>
                </div>
              )}
            </div>
          </div>
        )
      
      case 'installation':
        return (
          <div className="space-y-4">
            <div>
              {(() => {
                // Check if external vendor using installerType from API
                const installerType = (trainerData as any)?.installerType
                const isExternalVendor = installerType === 'external'
                return (
                  <>
                    <div className="text-sm text-gray-500 uppercase tracking-wider mb-2">
                      {isExternalVendor ? t('fields.proposedInstallationDate') : t('fields.scheduledInstallationDate')}
                    </div>
                    {isExternalVendor && (
                      <div className="text-xs text-gray-500 mb-2 italic">
                        {t('messages.vendorWillConfirm')}
                      </div>
                    )}
                  </>
                )
              })()}
              <div>
                <div className="text-base font-medium text-gray-900 mb-2">
                  {trainerData?.installationDate
                    ? formatDateTimeLocale(trainerData.installationDate)
                    : t('status.notScheduled')}
                </div>
                {(() => {
                  // Internal users can reschedule anytime, no buffer required
                  const cannotReschedule = !isInternalUser && trainerData?.installationDate && isWithinNextDay(trainerData.installationDate)
                  // If date is already set, allow them to change it (don't block for prerequisites)
                  const hasExistingDate = !!trainerData?.installationDate
                  const isButtonDisabled = cannotReschedule || (!canScheduleInstallation && !hasExistingDate)
                  return (
                    <div>
                      <button
                        onClick={() => !isButtonDisabled && handleBookingClick('installation', trainerData?.installationDate)}
                        disabled={isButtonDisabled}
                        className={`px-4 py-2 text-white text-sm font-semibold rounded-lg transition-all duration-200 shadow-md hover:shadow-lg ${
                          isButtonDisabled
                            ? 'bg-gray-400 cursor-not-allowed'
                            : 'bg-[#ff630f] hover:bg-[#fe5b25] active:scale-95'
                        }`}
                        title={cannotReschedule ? 'Rescheduling must be done at least 2 days in advance' : (!canScheduleInstallation && !hasExistingDate) ? 'Store Setup Video must be submitted first' : ''}
                      >
                        {trainerData?.installationDate ? t('buttons.changeDate') : t('buttons.schedule')}
                      </button>
                      {!canScheduleInstallation && !hasExistingDate && (
                        <div className="mt-2 text-sm text-amber-600">
                          {t('messages.submitVideoFirst')}
                        </div>
                      )}
                      {cannotReschedule && (
                        <div className="mt-2 text-sm text-gray-600">
                          {t('messages.contactOnboardingManager')}
                        </div>
                      )}
                    </div>
                  )
                })()}
              </div>
            </div>

            <div>
              <div className="text-sm text-gray-500 uppercase tracking-wider mb-2">{t('fields.installerName')}</div>
              <div className="text-base font-medium text-gray-900">
                {(() => {
                  // If installer name is set, show it
                  if (trainerData?.installerName) {
                    return trainerData.installerName
                  }
                  // If installation date is set but no installer name, check installer type
                  if (trainerData?.installationDate) {
                    // Use installerType from parent trainerData object (not nested in trainers array)
                    const installerType = (trainerData as any)?.installerType
                    return installerType === 'external' ? t('fields.externalVendor') : t('status.notAssigned')
                  }
                  return t('status.notAssigned')
                })()}
              </div>
            </div>

            <div>
              <div className="text-sm text-gray-500 uppercase tracking-wider mb-2">{t('fields.storeAddress')}</div>
              <div className="text-base font-medium text-gray-900">
                {(() => {
                  const parts = [
                    trainerData?.shippingStreet,
                    trainerData?.shippingCity,
                    trainerData?.shippingState,
                    trainerData?.shippingZipPostalCode,
                    trainerData?.shippingCountry
                  ].filter(Boolean);
                  return parts.length > 0 ? parts.join(', ') : t('status.notAvailable');
                })()}
              </div>
            </div>

            <div>
              <div className="text-xs text-gray-500 uppercase tracking-wider mb-1">{t('fields.actualInstallationDate')}</div>
              <div className="text-sm font-medium text-gray-900">
                {trainerData?.actualInstallationDate
                  ? formatDateLocale(trainerData.actualInstallationDate)
                  : t('status.notCompleted')}
              </div>
            </div>

            <div>
              <div className="text-xs text-gray-500 uppercase tracking-wider mb-1">{t('fields.installationStatus')}</div>
              <span className={`text-xs px-2 py-1 rounded-full ${
                trainerData?.installationStatus === 'Completed' ? 'bg-green-100 text-green-800' :
                trainerData?.installationStatus === 'In Progress' ? 'bg-blue-100 text-blue-800' :
                trainerData?.installationStatus === 'Scheduled' ? 'bg-yellow-100 text-yellow-800' :
                'bg-gray-100 text-gray-800'
              }`}>
                {trainerData?.installationStatus || 'Not Started'}
              </span>
            </div>

            {trainerData?.installationIssuesElaboration && (
              <div>
                <div className="text-xs text-gray-500 uppercase tracking-wider mb-1">{t('fields.installationIssues')}</div>
                <div className="text-sm text-gray-900 bg-red-50 border border-red-200 rounded p-2">
                  {trainerData.installationIssuesElaboration}
                </div>
              </div>
            )}
          </div>
        )
      
      case 'training':
        return (
          <div className="space-y-4">
            <div>
              <div className="text-sm text-gray-500 uppercase tracking-wider mb-2">{t('fields.scheduledTrainingDate')}</div>
              <div>
                <div className="text-base font-medium text-gray-900 mb-2">
                  {trainerData?.trainingDate
                    ? formatDateTimeLocale(trainerData.trainingDate)
                    : t('status.notScheduled')}
                </div>
                {(() => {
                  // Internal users can reschedule anytime, no buffer required
                  const cannotReschedule = !isInternalUser && trainerData?.trainingDate && isWithinNextDay(trainerData.trainingDate)
                  // If date is already set, allow them to change it (don't block for prerequisites)
                  const hasExistingDate = !!trainerData?.trainingDate
                  const isButtonDisabled = cannotReschedule || (!canScheduleTraining && !hasExistingDate)
                  return (
                    <div>
                      <button
                        onClick={() => !isButtonDisabled && handleBookingClick('training', trainerData?.trainingDate)}
                        disabled={isButtonDisabled}
                        className={`px-4 py-2 text-white text-sm font-semibold rounded-lg transition-all duration-200 shadow-md hover:shadow-lg ${
                          isButtonDisabled
                            ? 'bg-gray-400 cursor-not-allowed'
                            : 'bg-[#ff630f] hover:bg-[#fe5b25] active:scale-95'
                        }`}
                        title={cannotReschedule ? 'Rescheduling must be done at least 2 days in advance' : (!canScheduleTraining && !hasExistingDate) ? `${terminology.collectionName.charAt(0).toUpperCase() + terminology.collectionName.slice(1)} must be submitted and Installation must be scheduled first` : ''}
                      >
                        {trainerData?.trainingDate ? t('buttons.changeDate') : t('buttons.schedule')}
                      </button>
                      {!productListSubmitted && !hasExistingDate && !isInternalUser && (
                        <div className="mt-2 text-sm text-amber-600">
                          Please submit your {terminology.collectionName} before scheduling training.
                        </div>
                      )}
                      {productListSubmitted && !installationDateSet && !hasExistingDate && !isInternalUser && (
                        <div className="mt-2 text-sm text-amber-600">
                          {t('messages.scheduleInstallationFirst')}
                        </div>
                      )}
                      {cannotReschedule && (
                        <div className="mt-2 text-sm text-gray-600">
                          {t('messages.contactOnboardingManager')}
                        </div>
                      )}
                    </div>
                  )
                })()}
              </div>
            </div>

            {/* Remote Training Meeting Link - Only for Remote Training */}
            {trainerData?.onboardingServicesBought?.toLowerCase().includes('remote') && trainerData?.remoteTrainingMeetingLink && (
              <div>
                <div className="text-xs text-gray-500 uppercase tracking-wider mb-2">{t('fields.remoteTrainingMeetingLink')}</div>
                <div className="space-y-3">
                  <a
                    href={trainerData.remoteTrainingMeetingLink}
                    target="_blank"
                    rel="noopener noreferrer"
                    className="inline-flex items-center px-4 py-2 bg-blue-600 text-white text-sm font-medium rounded-lg hover:bg-blue-700 transition-colors w-full justify-center"
                  >
                    <svg className="w-4 h-4 mr-2" fill="none" stroke="currentColor" viewBox="0 0 24 24">
                      <path strokeLinecap="round" strokeLinejoin="round" strokeWidth={2} d="M15 10l4.553-2.276A1 1 0 0121 8.618v6.764a1 1 0 01-1.447.894L15 14M5 18h8a2 2 0 002-2V8a2 2 0 00-2-2H5a2 2 0 00-2 2v8a2 2 0 002 2z" />
                    </svg>
                    {t('buttons.joinTraining')}
                  </a>
                  <button
                    onClick={() => {
                      navigator.clipboard.writeText(trainerData?.remoteTrainingMeetingLink || '');
                      alert(t('messages.meetingLinkCopied'));
                    }}
                    className="inline-flex items-center px-3 py-2 bg-gray-100 text-gray-700 text-sm font-medium rounded-lg hover:bg-gray-200 transition-colors w-full justify-center"
                    title="Copy meeting link"
                  >
                    <svg className="w-4 h-4 mr-1.5" fill="none" stroke="currentColor" viewBox="0 0 24 24">
                      <path strokeLinecap="round" strokeLinejoin="round" strokeWidth={2} d="M8 16H6a2 2 0 01-2-2V6a2 2 0 012-2h8a2 2 0 012 2v2m-6 12h8a2 2 0 002-2v-8a2 2 0 00-2-2h-8a2 2 0 00-2 2v8a2 2 0 002 2z" />
                    </svg>
                    {t('buttons.copyLink')}
                  </button>
                  <div className="text-xs text-gray-500 font-mono break-all">
                    {trainerData.remoteTrainingMeetingLink}
                  </div>
                </div>
              </div>
            )}

            {/* Training Type */}
            <div>
              <div className="text-xs text-gray-500 uppercase tracking-wider mb-1">{t('fields.trainingType')}</div>
              <div className="text-sm font-medium text-gray-900">
                {(() => {
                  const serviceType = detectServiceType(trainerData?.onboardingServicesBought)
                  const merchantState = trainerData?.shippingState || trainerData?.shippingCity || ''
                  console.log('🏷️ Training Type Debug (Mobile):', {
                    onboardingServicesBought: trainerData?.onboardingServicesBought,
                    shippingState: trainerData?.shippingState,
                    shippingCity: trainerData?.shippingCity,
                    serviceType,
                    merchantState
                  })
                  return getServiceTypeMessage(serviceType, merchantState)
                })()}
              </div>
            </div>

            <div>
              <div className="text-xs text-gray-500 uppercase tracking-wider mb-1">{t('fields.trainerName')}</div>
              <div className="text-sm font-medium text-gray-900">
                {trainerData?.csmName || t('status.notAssigned')}
              </div>
            </div>

            {/* Store Address - Only for Onsite Training */}
            {!trainerData?.onboardingServicesBought?.toLowerCase().includes('remote') && (
              <div>
                <div className="text-xs text-gray-500 uppercase tracking-wider mb-1">{t('fields.storeAddress')}</div>
                <div className="text-sm font-medium text-gray-900">
                  {(() => {
                    const parts = [
                      trainerData?.shippingStreet,
                      trainerData?.shippingCity,
                      trainerData?.shippingState,
                      trainerData?.shippingZipPostalCode,
                      trainerData?.shippingCountry
                    ].filter(Boolean);
                    return parts.length > 0 ? parts.join(', ') : t('status.notAvailable');
                  })()}
                </div>
              </div>
            )}

            {/* Required Features by Merchant */}
            <div>
              <div className="text-xs text-gray-500 uppercase tracking-wider mb-1">{t('fields.requiredFeatures')}</div>
              <div className="text-sm font-medium text-gray-900">
                {trainerData?.requiredFeaturesByMerchant || t('completion.noneSpecified')}
              </div>
            </div>

            <div>
              <div className="text-xs text-gray-500 uppercase tracking-wider mb-1">{t('fields.onboardingServicesBought')}</div>
              <div className="text-sm font-medium text-gray-900">
                {trainerData?.onboardingServicesBought || t('completion.none')}
              </div>
            </div>

            <div>
              <div className="text-xs text-gray-500 uppercase tracking-wider mb-1">{t('fields.trainingCompleted')}</div>
              <div className="text-sm font-medium text-gray-900">
                {trainerData?.completedTraining ? t('completion.yes') : t('completion.no')}
              </div>
            </div>
          </div>
        )

      case 'ready-go-live':
        return (
          <div className="space-y-2">
            <div className="flex items-center justify-between">
              <span className="text-base text-gray-700">✓ {t('readyToGoLive.hardwareDelivered')}</span>
              <span className={`text-sm ${trainerData?.hardwareFulfillmentDate ? 'text-green-600' : 'text-gray-400'}`}>
                {trainerData?.hardwareFulfillmentDate ? t('completion.yes') : t('completion.no')}
              </span>
            </div>
            <div className="flex items-center justify-between">
              <span className="text-base text-gray-700">✓ {t('readyToGoLive.productSetupCompleted')}</span>
              <span className={`text-sm ${(trainerData?.completedProductSetup === 'Yes' || trainerData?.completedProductSetup === 'Yes - Self-serve') ? 'text-green-600' : 'text-gray-400'}`}>
                {(trainerData?.completedProductSetup === 'Yes' || trainerData?.completedProductSetup === 'Yes - Self-serve') ? trainerData?.completedProductSetup : t('completion.no')}
              </span>
            </div>
            <div className="flex items-center justify-between">
              <span className="text-base text-gray-700">✓ {t('readyToGoLive.hardwareInstallationCompleted')}</span>
              <span className={`text-sm ${trainerData?.installationStatus === 'Completed' ? 'text-green-600' : 'text-gray-400'}`}>
                {trainerData?.installationStatus === 'Completed' ? t('completion.yes') : t('completion.no')}
              </span>
            </div>
            <div className="flex items-center justify-between">
              <span className="text-base text-gray-700">✓ {t('readyToGoLive.trainingCompleted')}</span>
              <span className={`text-sm ${trainerData?.completedTraining === 'Yes' ? 'text-green-600' : 'text-gray-400'}`}>
                {trainerData?.completedTraining === 'Yes' ? t('completion.yes') : t('completion.no')}
              </span>
            </div>
            <div className="flex items-center justify-between">
              <span className="text-base text-gray-700">✓ {t('readyToGoLive.subscriptionActivated')}</span>
              <span className={`text-sm ${trainerData?.subscriptionActivationDate ? 'text-green-600' : 'text-gray-400'}`}>
                {trainerData?.subscriptionActivationDate ? t('completion.yes') : t('completion.no')}
              </span>
            </div>
            {trainerData?.boAccountName && !trainerData?.subscriptionActivationDate && (
              <div className="mt-2 p-3 bg-orange-50 border border-orange-200 rounded">
                <p className="text-orange-800 mb-1 text-sm">⚠️ {t('messages.activateSubscriptionWarning')}</p>
                <a
                  href={`https://${trainerData.boAccountName}.storehubhq.com`}
                  target="_blank"
                  rel="noopener noreferrer"
                  className="text-blue-600 hover:text-blue-800 underline break-all text-base"
                >
                  {trainerData.boAccountName}.storehubhq.com
                </a>
                <div className="mt-2 pt-2 border-t border-orange-200">
                  <p className="text-xs text-orange-700 mb-1">{t('messages.needHelpActivation')}</p>
                  <a
                    href="https://care.storehub.com/en/articles/10650521-manage-subscription-how-to-self-activate-your-account"
                    target="_blank"
                    rel="noopener noreferrer"
                    className="inline-flex items-center gap-1 text-xs text-blue-600 hover:text-blue-800 underline"
                  >
                    {t('buttons.viewActivationGuide')}
                    <svg className="w-3 h-3" fill="none" stroke="currentColor" viewBox="0 0 24 24">
                      <path strokeLinecap="round" strokeLinejoin="round" strokeWidth={2} d="M10 6H6a2 2 0 00-2 2v10a2 2 0 002 2h10a2 2 0 002-2v-4M14 4h6m0 0v6m0-6L10 14" />
                    </svg>
                  </a>
                </div>
              </div>
            )}
          </div>
        )
      
      case 'live':
        return (
          <div className="space-y-3">
            <div>
              <div className="text-xs text-gray-500 uppercase tracking-wider mb-1">{t('fields.status')}</div>
              <div className="text-sm font-medium">
                {trainerData?.firstRevisedEGLD && new Date(trainerData.firstRevisedEGLD) <= new Date() ? (
                  <span className="text-green-600">✅ {t('status.merchantIsLive')}</span>
                ) : (
                  <span className="text-gray-500">⏳ {t('status.awaitingGoLive')}</span>
                )}
              </div>
            </div>

            {/* BackOffice Account Name */}
            {trainerData?.boAccountName && (
              <div>
                <div className="text-xs text-gray-500 uppercase tracking-wider mb-1">{t('fields.backOfficeAccount')}</div>
                <a
                  href={`https://${trainerData.boAccountName}.storehubhq.com`}
                  target="_blank"
                  rel="noopener noreferrer"
                  className="inline-flex items-center gap-2 text-sm font-medium text-[#ff630f] hover:text-[#e55a0e] transition-colors"
                >
                  <span>{trainerData.boAccountName}.storehubhq.com</span>
                  <svg className="w-4 h-4" fill="none" stroke="currentColor" viewBox="0 0 24 24">
                    <path strokeLinecap="round" strokeLinejoin="round" strokeWidth={2} d="M10 6H6a2 2 0 00-2 2v10a2 2 0 002 2h10a2 2 0 002-2v-4M14 4h6m0 0v6m0-6L10 14" />
                  </svg>
                </a>
              </div>
            )}

            {/* Onboarding Survey Link */}
            {trainerData?.boAccountName && (
              <div>
                <div className="text-xs text-gray-500 uppercase tracking-wider mb-1">{t('fields.onboardingSurvey')}</div>
                <a
                  href={`https://storehub.sg.larksuite.com/share/base/form/shrlgoT9OUwf6B1w5bdBSQTOCeb?prefill_Your+BackOffice+Account+Name=${encodeURIComponent(trainerData.boAccountName)}`}
                  target="_blank"
                  rel="noopener noreferrer"
                  className="inline-flex items-center gap-2 text-sm font-medium text-[#ff630f] hover:text-[#e55a0e] transition-colors"
                >
                  <span>{t('buttons.shareFeedback')}</span>
                  <svg className="w-4 h-4" fill="none" stroke="currentColor" viewBox="0 0 24 24">
                    <path strokeLinecap="round" strokeLinejoin="round" strokeWidth={2} d="M10 6H6a2 2 0 00-2 2v10a2 2 0 002 2h10a2 2 0 002-2v-4M14 4h6m0 0v6m0-6L10 14" />
                  </svg>
                </a>
                <p className="text-xs text-gray-500 mt-1">{t('messages.helpImproveExperience')}</p>
              </div>
            )}
          </div>
        )
      
      default:
        return <div className="text-xs text-gray-500">No details available</div>
    }
  }

  return (
    <div className="bg-white border border-[#e5e7eb] rounded-lg p-3">
      {/* Desktop: Horizontal Progress Bar Timeline */}
      <div className="hidden md:block bg-gray-50 rounded-lg p-2 mb-3">
        <div className="flex items-center justify-between">
          {stages.map((stage, index) => {
            // Check if stage is locked due to unmet prerequisites
            // Don't lock if date is already set (they should be able to change it)
            const trainingDateSet = !!trainerData?.trainingDate
            const isInstallationLocked = stage.id === 'installation' && !canScheduleInstallation && !installationDateSet && !installationCompleted
            const isTrainingLocked = stage.id === 'training' && !canScheduleTraining && !trainingDateSet && !trainingCompleted
            const isStageLocked = isInstallationLocked || isTrainingLocked

            // Tooltip message for locked stages
            const lockedTooltip = isInstallationLocked
              ? t('messages.submitVideoFirst')
              : isTrainingLocked
                ? !productListSubmitted
                  ? t('messages.submitCollectionFirst', { collectionName: terminology.collectionName })
                  : t('messages.scheduleInstallationFirst')
                : ''

            return (
            <div
              key={stage.id}
              className={`flex-1 relative group ${isStageLocked ? 'opacity-50' : ''}`}
            >
              {/* Tooltip for locked stages */}
              {isStageLocked && lockedTooltip && (
                <div className="absolute bottom-full left-1/2 -translate-x-1/2 mb-2 px-3 py-2 bg-gray-900 text-white text-xs rounded-lg whitespace-nowrap opacity-0 group-hover:opacity-100 transition-opacity duration-200 pointer-events-none z-50">
                  {lockedTooltip}
                  <div className="absolute top-full left-1/2 -translate-x-1/2 border-4 border-transparent border-t-gray-900" />
                </div>
              )}
              <div
                className={`transition-all duration-200 rounded-lg p-2 -m-2 ${
                  isStageLocked
                    ? 'cursor-not-allowed'
                    : 'cursor-pointer'
                } ${
                  selectedStage === stage.id
                    ? 'bg-orange-50 shadow-sm'
                    : isStageLocked ? '' : 'hover:bg-white hover:shadow-sm'
                }`}
                onClick={() => !isStageLocked && handleStageClick(stage.id)}
              >
                {/* Progress Bar Section */}
                <div className="relative">
                  <div className={`h-2 rounded-full transition-all duration-200 ${
                    stage.status === 'completed' ? 'bg-green-500' :
                    stage.status === 'current' ? 'bg-orange-400' :
                    'bg-gray-300'
                  } ${index < stages.length - 1 ? 'mr-1' : ''} ${
                    selectedStage === stage.id ? 'h-3 shadow-md' : 'hover:h-3'
                  }`} />

                  {/* Stage Label Below */}
                  <div className="mt-1.5 text-center">
                    <div className={`text-[10px] font-semibold transition-colors duration-200 ${
                      selectedStage === stage.id ? 'text-[#ff630f]' :
                      stage.status === 'completed' ? 'text-green-600' :
                      stage.status === 'current' ? 'text-orange-600' :
                      'text-gray-500'
                    }`}>
                      {stage.label}
                    </div>
                    {/* Status under stage name */}
                    <div className="text-[8px] text-gray-500 mt-0.5">
                      {(() => {
                        switch(stage.id) {
                          case 'welcome':
                            return stage.status === 'completed' ? t('status.completed') : t('status.inProgress')
                          case 'preparation':
                            if (stage.status === 'completed') return t('status.completed')
                            if (stage.completedCount !== undefined && stage.totalCount !== undefined) {
                              return t('status.xOfYCompleted', { completed: stage.completedCount, total: stage.totalCount })
                            }
                            return t('status.inProgress')
                          case 'installation':
                            if (stage.status === 'completed') return t('status.completed')
                            if (stage.status === 'current') return t('status.inProgress')
                            // Show "Scheduled" with date if date is set, "Not set" if no date
                            return trainerData?.installationDate
                              ? `${t('status.scheduled')} • ${formatDateLocale(trainerData.installationDate)}`
                              : t('status.notSet')
                          case 'training':
                            if (stage.status === 'completed') return t('status.completed')
                            if (stage.status === 'current') return t('status.inProgress')
                            // Show "Scheduled" with date if date is set, "Not set" if no date
                            const trainingDate = trainerData?.posTrainingDate || trainerData?.backOfficeTrainingDate || trainerData?.trainingDate
                            return trainingDate
                              ? `${t('status.scheduled')} • ${formatDateLocale(trainingDate)}`
                              : t('status.notSet')
                          case 'ready-go-live':
                            if (stage.status === 'completed') return t('status.ready')
                            if (stage.completedCount !== undefined && stage.totalCount !== undefined) {
                              return t('status.xOfYCompleted', { completed: stage.completedCount, total: stage.totalCount })
                            }
                            return stage.status === 'current' ? t('status.preparing') : t('status.notStarted')
                          case 'live':
                            // Show "Live" if merchant is Live (stage.status === 'completed')
                            // Show "Overdue" if Days to Go Live < 0 and not Live
                            // Calculate days to go live on client side
                            const daysToGoLive = trainerData?.plannedGoLiveDate
                              ? Math.ceil((new Date(trainerData.plannedGoLiveDate).getTime() - new Date().getTime()) / (1000 * 60 * 60 * 24))
                              : null
                            if (stage.status === 'completed') {
                              return t('status.live')
                            }
                            if (daysToGoLive !== null && daysToGoLive < 0) {
                              return t('status.overdue')
                            }
                            return stage.status === 'current' ? t('status.goingLive') : t('status.notStarted')
                          default:
                            return ''
                        }
                      })()}
                    </div>
                  </div>
                </div>
              </div>
            </div>
          )})}
        </div>
      </div>

      {/* Mobile: Vertical Timeline with Expandable Drawers */}
      <div className="md:hidden">
        <div className="space-y-4">
          {stages.map((stage, index) => {
            // Check if stage is locked due to unmet prerequisites
            // Don't lock if date is already set (they should be able to change it)
            const trainingDateSet = !!trainerData?.trainingDate
            const isInstallationLocked = stage.id === 'installation' && !canScheduleInstallation && !installationDateSet && !installationCompleted
            const isTrainingLocked = stage.id === 'training' && !canScheduleTraining && !trainingDateSet && !trainingCompleted
            const isStageLocked = isInstallationLocked || isTrainingLocked

            // Prerequisite message for locked stages
            const lockedMessage = isInstallationLocked
              ? t('messages.submitVideoFirst')
              : isTrainingLocked
                ? !productListSubmitted
                  ? t('messages.submitCollectionFirst', { collectionName: terminology.collectionName })
                  : t('messages.scheduleInstallationFirst')
                : ''

            return (
            <div key={stage.id} className={`relative ${isStageLocked ? 'opacity-50' : ''}`}>
              {/* Connector Line */}
              {index < stages.length - 1 && (
                <div className="absolute left-[16px] top-12 bottom-0 w-0.5 bg-gray-300" />
              )}

              {/* Stage Item */}
              <div className="relative">
                <button
                  onClick={() => !isStageLocked && toggleMobileStage(stage.id)}
                  className={`w-full text-left py-2 px-1 -mx-1 rounded-lg transition-colors ${
                    isStageLocked ? 'cursor-not-allowed' : 'hover:bg-gray-50'
                  }`}
                >
                  <div className="flex items-start gap-4">
                    {/* Stage Icon/Circle - Medium size for balance */}
                    <div className={`relative z-10 w-8 h-8 rounded-full flex items-center justify-center shadow-md ${
                      stage.status === 'completed' ? 'bg-green-500' :
                      stage.status === 'current' ? 'bg-orange-500' :
                      'bg-gray-300'
                    }`}>
                      {stage.status === 'completed' ? (
                        <svg className="w-5 h-5 text-white" fill="none" stroke="currentColor" viewBox="0 0 24 24">
                          <path strokeLinecap="round" strokeLinejoin="round" strokeWidth={2.5} d="M5 13l4 4L19 7" />
                        </svg>
                      ) : stage.status === 'current' ? (
                        <div className="w-2.5 h-2.5 bg-white rounded-full" />
                      ) : (
                        <div className="w-2.5 h-2.5 bg-gray-100 rounded-full" />
                      )}
                    </div>
                    
                    {/* Stage Content */}
                    <div className="flex-1 pr-2">
                      <div className="flex items-center justify-between">
                        <div className="flex-1">
                          <h4 className={`font-semibold text-base ${
                            stage.status === 'completed' ? 'text-gray-900' :
                            stage.status === 'current' ? 'text-gray-900' :
                            'text-gray-600'
                          }`}>
                            {stage.label}
                          </h4>
                          <p className="text-sm text-gray-500 mt-1">
                            {(() => {
                              if (stage.id === 'welcome') {
                                return welcomeCompleted ? t('status.completed') : t('status.inProgress')
                              }
                              if (stage.id === 'live') {
                                // Show "Live" if merchant is Live (stage.status === 'completed')
                                // Show "Overdue" if Days to Go Live < 0 and not Live
                                // Calculate days to go live on client side
                                const daysToGoLive = trainerData?.plannedGoLiveDate
                                  ? Math.ceil((new Date(trainerData.plannedGoLiveDate).getTime() - new Date().getTime()) / (1000 * 60 * 60 * 24))
                                  : null
                                if (stage.status === 'completed') {
                                  return t('status.live')
                                }
                                if (daysToGoLive !== null && daysToGoLive < 0) {
                                  return t('status.overdue')
                                }
                                return stage.status === 'current' ? t('status.goingLive') : t('status.notStarted')
                              }
                              // For stages with completion counts (Preparation, Ready to Go Live)
                              if (stage.completedCount !== undefined && stage.totalCount !== undefined) {
                                // Show "Completed" if stage status is completed
                                if (stage.status === 'completed') {
                                  return t('status.completed')
                                }
                                return t('status.xOfYCompleted', { completed: stage.completedCount, total: stage.totalCount })
                              }
                              if (stage.completedDate) {
                                return formatDateLocale(stage.completedDate)
                              }
                              // Show scheduled dates for Not Started stages
                              if (stage.status === 'pending') {
                                if (stage.id === 'installation') {
                                  return trainerData?.installationDate
                                    ? `${t('status.scheduled')} • ${formatDateLocale(trainerData.installationDate)}`
                                    : t('status.notSet')
                                } else if (stage.id === 'training') {
                                  const trainingDate = trainerData?.posTrainingDate || trainerData?.backOfficeTrainingDate || trainerData?.trainingDate
                                  return trainingDate
                                    ? `${t('status.scheduled')} • ${formatDateLocale(trainingDate)}`
                                    : t('status.notSet')
                                }
                                return t('status.notStarted')
                              }
                              return stage.status === 'current' ? t('status.inProgress') : ''
                            })()}
                          </p>
                          {/* Prerequisite message for locked stages */}
                          {isStageLocked && lockedMessage && (
                            <p className="text-xs text-amber-600 mt-0.5">{lockedMessage}</p>
                          )}
                        </div>

                        {/* Expand/Collapse Arrow - Larger tap target */}
                        <div className="p-1">
                          <svg className={`w-6 h-6 text-gray-400 transition-transform ${
                            expandedMobileStages[stage.id] ? 'rotate-180' : ''
                          }`} fill="none" stroke="currentColor" viewBox="0 0 24 24">
                            <path strokeLinecap="round" strokeLinejoin="round" strokeWidth={2} d="M19 9l-7 7-7-7" />
                          </svg>
                        </div>
                      </div>
                    </div>
                  </div>
                </button>
                
                {/* Expandable Content Drawer */}
                {expandedMobileStages[stage.id] && (
                  <div className="ml-12 mt-3 pb-3">
                    {getMobileStageContent(stage.id)}
                  </div>
                )}
              </div>
            </div>
          )})}
        </div>
      </div>

      {/* Desktop Only: Preparation Status Overview - Prominent */}
      {selectedStage === 'preparation' && (
        <div id="stage-preparation" className="hidden md:block">
          <h4 className="text-lg font-semibold text-gray-900 mb-4 flex items-center justify-between">
            <span>{t('stages.preparation')}</span>
            {(() => {
              // Use the same completion logic as defined at component level
              // Hardware delivery is completed when tracking link is provided
              const hardwareDeliveryCompleted = !!trainerData?.trackingLink;
              const productSetupCompleted = trainerData?.completedProductSetup === 'Yes' || trainerData?.completedProductSetup === 'Yes - Self-serve';
              // Store setup is completed when video link exists and is not "NA"
              const storeSetupCompleted = !!trainerData?.videoProofLink && trainerData?.videoProofLink !== 'NA';

              const completed = [
                hardwareDeliveryCompleted,
                productSetupCompleted,
                storeSetupCompleted
              ].filter(Boolean).length;

              const allDone = completed === 3;

              return (
                <span className={`text-xs px-3 py-1 rounded-full font-medium ${
                  allDone ? 'bg-green-100 text-green-800' :
                  completed >= 2 ? 'bg-blue-100 text-blue-800' :
                  completed >= 1 ? 'bg-yellow-100 text-yellow-800' :
                  'bg-gray-100 text-gray-800'
                }`}>
                  {allDone ? t('status.completed') : t('status.xOfYCompleted', { completed, total: 3 })}
                </span>
              );
            })()}
          </h4>
          
          <div className="space-y-3">
            {/* 1. Hardware Delivery */}
            <div className="border border-gray-200 rounded-lg hover:shadow-sm transition-shadow">
              <div className="p-3">
                <button
                  onClick={() => toggleItemExpansion('hardware-delivery')}
                  className="w-full flex items-center justify-between text-left"
                >
                  <div className="flex items-center gap-3">
                    {(() => {
                      // Hardware Delivery status icons
                      const isDelivered = trainerData?.hardwareDeliveryStatus === 'Delivered' || trainerData?.trackingLink;
                      const isScheduled = trainerData?.hardwareFulfillmentDate && !isDelivered;

                      if (isDelivered) {
                        return (
                          <div className="w-5 h-5 bg-green-500 rounded-full flex items-center justify-center">
                            <svg className="w-3 h-3 text-white" fill="currentColor" viewBox="0 0 20 20">
                              <path fillRule="evenodd" d="M16.707 5.293a1 1 0 010 1.414l-8 8a1 1 0 01-1.414 0l-4-4a1 1 0 011.414-1.414L8 12.586l7.293-7.293a1 1 0 011.414 0z" clipRule="evenodd" />
                            </svg>
                          </div>
                        );
                      } else if (isScheduled) {
                        return (
                          <div className="w-5 h-5 bg-yellow-500 rounded-full flex items-center justify-center">
                            <svg className="w-3 h-3 text-white" fill="none" stroke="currentColor" viewBox="0 0 24 24">
                              <path strokeLinecap="round" strokeLinejoin="round" strokeWidth={2} d="M12 8v4l3 3m6-3a9 9 0 11-18 0 9 9 0 0118 0z" />
                            </svg>
                          </div>
                        );
                      } else {
                        return (
                          <div className="w-5 h-5 bg-gray-200 rounded-full flex items-center justify-center">
                            <svg className="w-3 h-3 text-gray-300" fill="none" stroke="currentColor" viewBox="0 0 24 24">
                              <path strokeLinecap="round" strokeLinejoin="round" strokeWidth={2} d="M5 13l4 4L19 7" />
                            </svg>
                          </div>
                        );
                      }
                    })()}
                    <div className="text-sm font-medium text-gray-900">{t('subStages.hardwareDelivery')}</div>
                  </div>
                  <div className="flex items-center gap-3">
                    <div className="text-sm font-medium">
                      {(() => {
                        if (trainerData?.hardwareDeliveryStatus === 'Delivered' || trainerData?.trackingLink) {
                          return <span className="text-gray-500">{t('status.delivered')}</span>;
                        }
                        if (trainerData?.hardwareFulfillmentDate) {
                          return <span className="text-orange-600">{t('status.scheduled')}</span>;
                        }
                        return <span className="text-orange-600">{t('status.pending')}</span>;
                      })()}
                    </div>
                    <svg className={`w-4 h-4 transition-transform text-gray-400 ${expandedItems['hardware-delivery'] ? 'rotate-180' : ''}`} fill="none" stroke="currentColor" viewBox="0 0 24 24">
                      <path strokeLinecap="round" strokeLinejoin="round" strokeWidth={2} d="M19 9l-7 7-7-7" />
                    </svg>
                  </div>
                </button>

                {/* Expanded Details for Hardware Delivery */}
                {expandedItems['hardware-delivery'] && (
                  <div className="mt-3 pt-3 border-t border-gray-200 space-y-2">
                    <div>
                      <div className="text-xs text-gray-500 uppercase tracking-wider mb-1">{t('fields.orderStatus')}</div>
                      <div className="text-sm text-gray-900">
                        {trainerData?.orderNSStatus || t('status.notAvailable')}
                      </div>
                    </div>
                    <div>
                      <div className="text-xs text-gray-500 uppercase tracking-wider mb-1">{t('fields.shippingAddress')}</div>
                      <div className="text-sm text-gray-900">
                        {(() => {
                          if (!trainerData?.orderShippingAddress) return t('status.notAvailable');

                          // Handle if it's already a string
                          if (typeof trainerData.orderShippingAddress === 'string') {
                            return trainerData.orderShippingAddress;
                          }

                          // Handle if it's an address object
                          const addr = trainerData.orderShippingAddress;
                          const parts = [
                            addr.street,
                            addr.city,
                            addr.state || addr.stateCode,
                            addr.postalCode,
                            addr.country || addr.countryCode
                          ].filter(Boolean);

                          return parts.length > 0 ? parts.join(', ') : t('status.notAvailable');
                        })()}
                      </div>
                    </div>

                    <div className="space-y-3">
                      <div>
                        <div className="text-xs text-gray-500 uppercase tracking-wider mb-1">{t('fields.trackingLink')}</div>
                        {trainerData?.trackingLink ? (
                          <a
                            href={trainerData.trackingLink}
                            target="_blank"
                            rel="noopener noreferrer"
                            className="text-blue-600 hover:text-blue-700 text-sm inline-flex items-center gap-1"
                          >
                            {t('buttons.trackPackage')}
                            <svg className="w-3 h-3" fill="none" stroke="currentColor" viewBox="0 0 24 24">
                              <path strokeLinecap="round" strokeLinejoin="round" strokeWidth={2} d="M10 6H6a2 2 0 00-2 2v10a2 2 0 002 2h10a2 2 0 002-2v-4M14 4h6m0 0v6m0-6L10 14" />
                            </svg>
                          </a>
                        ) : (
                          <span className="text-sm text-gray-500">{t('messages.noTrackingAvailable')}</span>
                        )}
                      </div>
                      <div>
                        <div className="text-xs text-gray-500 uppercase tracking-wider mb-1 flex items-center gap-1">
                          <span>{t('fields.hardwareShipmentDate')}</span>
                          <div className="relative group">
                            <svg
                              className="w-3.5 h-3.5 text-gray-400 cursor-help"
                              fill="currentColor"
                              viewBox="0 0 20 20"
                            >
                              <path fillRule="evenodd" d="M18 10a8 8 0 11-16 0 8 8 0 0116 0zm-7-4a1 1 0 11-2 0 1 1 0 012 0zM9 9a1 1 0 000 2v3a1 1 0 001 1h1a1 1 0 100-2v-3a1 1 0 00-1-1H9z" clipRule="evenodd" />
                            </svg>
                            {/* Tooltip */}
                            <div className="absolute left-0 bottom-full mb-2 hidden group-hover:block w-48 bg-gray-900 text-white text-xs rounded py-2 px-3 z-10 normal-case">
                              Shipment date can only be set by StoreHub Onboarding Manager. Contact your Onboarding Manager to set the date.
                              <div className="absolute top-full left-4 -mt-1 border-4 border-transparent border-t-gray-900"></div>
                            </div>
                          </div>
                        </div>
                        <div className="text-sm text-gray-900">
                          {trainerData?.hardwareFulfillmentDate
                            ? formatDateLocale(trainerData.hardwareFulfillmentDate)
                            : t('status.notScheduled')}
                        </div>
                      </div>
                    </div>
                  </div>
                )}
              </div>
            </div>

            {/* 2. Product Setup */}
            <div className="border border-gray-200 rounded-lg hover:shadow-sm transition-shadow">
              <div className="p-3">
                <button
                  onClick={() => toggleItemExpansion('product-setup')}
                  className="w-full flex items-center justify-between text-left"
                >
                  <div className="flex items-center gap-3">
                    {(() => {
                      const productComplete = trainerData?.completedProductSetup === 'Yes' || trainerData?.completedProductSetup === 'Yes - Self-serve';
                      const inProgress = !!trainerData?.menuCollectionSubmissionTimestamp && !productComplete;

                      if (productComplete) {
                        return (
                          <div className="w-5 h-5 bg-green-500 rounded-full flex items-center justify-center">
                            <svg className="w-3 h-3 text-white" fill="currentColor" viewBox="0 0 20 20">
                              <path fillRule="evenodd" d="M16.707 5.293a1 1 0 010 1.414l-8 8a1 1 0 01-1.414 0l-4-4a1 1 0 011.414-1.414L8 12.586l7.293-7.293a1 1 0 011.414 0z" clipRule="evenodd" />
                            </svg>
                          </div>
                        );
                      } else if (inProgress) {
                        return (
                          <div className="w-5 h-5 bg-orange-400 rounded-full flex items-center justify-center">
                            <svg className="w-3 h-3 text-white" fill="currentColor" viewBox="0 0 20 20">
                              <path fillRule="evenodd" d="M10 18a8 8 0 100-16 8 8 0 000 16zm1-12a1 1 0 10-2 0v4a1 1 0 00.293.707l2.828 2.829a1 1 0 101.415-1.415L11 9.586V6z" clipRule="evenodd" />
                            </svg>
                          </div>
                        );
                      } else {
                        return (
                          <div className="w-5 h-5 bg-gray-200 rounded-full flex items-center justify-center">
                            <svg className="w-3 h-3 text-gray-300" fill="none" stroke="currentColor" viewBox="0 0 24 24">
                              <path strokeLinecap="round" strokeLinejoin="round" strokeWidth={2} d="M5 13l4 4L19 7" />
                            </svg>
                          </div>
                        );
                      }
                    })()}
                    <div className="text-sm font-medium text-gray-900">{terminology.setupLabel}</div>
                  </div>
                  <div className="flex items-center gap-3">
                    <div className="text-sm font-medium text-gray-500">
                      {(() => {
                        if (trainerData?.completedProductSetup === 'Yes' || trainerData?.completedProductSetup === 'Yes - Self-serve') return t('status.completed');
                        if (trainerData?.menuCollectionSubmissionTimestamp) return <span className="text-orange-600">{terminology.submittedStatus}</span>;
                        return <span className="text-orange-600">{terminology.pendingStatus}</span>;
                      })()}
                    </div>
                    <svg className={`w-4 h-4 transition-transform text-gray-400 ${expandedItems['product-setup'] ? 'rotate-180' : ''}`} fill="none" stroke="currentColor" viewBox="0 0 24 24">
                      <path strokeLinecap="round" strokeLinejoin="round" strokeWidth={2} d="M19 9l-7 7-7-7" />
                    </svg>
                  </div>
                </button>

                {/* Expanded Details for Product Setup */}
                {expandedItems['product-setup'] && (
                  <div className="mt-3 pt-3 border-t border-gray-200 space-y-2">
                    {/* Menu Submission Deadline Notice - Desktop */}
                    <ImportantReminderBox
                      type="product-list"
                      installationDate={trainerData?.actualInstallationDate}
                      trainingDate={trainerData?.trainingDate}
                      isCompleted={!!trainerData?.menuCollectionSubmissionTimestamp}
                      collectionName={terminology.collectionName}
                    />

                    <div>
                      <div className="text-xs text-gray-500 uppercase tracking-wider mb-1">{terminology.collectionFormLabel}</div>
                      {trainerData?.menuCollectionFormLink ? (
                        <a
                          href={trainerData.menuCollectionFormLink}
                          target="_blank"
                          rel="noopener noreferrer"
                          onClick={handleProductSetupClick}
                          className="inline-flex items-center px-4 py-2 bg-[#ff630f] hover:bg-[#fe5b25] text-white text-sm font-semibold rounded-lg transition-all duration-200 shadow-md hover:shadow-lg active:scale-95"
                        >
                          <svg className="w-4 h-4 mr-2" fill="none" stroke="currentColor" viewBox="0 0 24 24">
                            <path strokeLinecap="round" strokeLinejoin="round" strokeWidth={2} d="M7 16a4 4 0 01-.88-7.903A5 5 0 1115.9 6L16 6a5 5 0 011 9.9M15 13l-3-3m0 0l-3 3m3-3v12" />
                          </svg>
                          {terminology.submitButtonText}
                        </a>
                      ) : (
                        <span className="text-sm text-gray-500">{t('messages.formNotAvailable')}</span>
                      )}
                    </div>
                    <div>
                      <div className="text-xs text-gray-500 uppercase tracking-wider mb-1">{terminology.submissionTimestampLabel}</div>
                      <div className="text-sm text-gray-900">
                        {trainerData?.menuCollectionSubmissionTimestamp
                          ? formatDateTimeLocale(trainerData.menuCollectionSubmissionTimestamp)
                          : t('status.notSubmitted')}
                      </div>
                    </div>

                    <div>
                      <div className="text-xs text-gray-500 uppercase tracking-wider mb-1 flex items-center gap-1">
                        <span>{terminology.completedSetupLabel}</span>
                        <div className="relative group">
                          <svg
                            className="w-3.5 h-3.5 text-gray-400 cursor-help"
                            fill="currentColor"
                            viewBox="0 0 20 20"
                          >
                            <path fillRule="evenodd" d="M18 10a8 8 0 11-16 0 8 8 0 0116 0zm-7-4a1 1 0 11-2 0 1 1 0 012 0zM9 9a1 1 0 000 2v3a1 1 0 001 1h1a1 1 0 100-2v-3a1 1 0 00-1-1H9z" clipRule="evenodd" />
                          </svg>
                          {/* Tooltip */}
                          <div className="absolute left-0 bottom-full mb-2 hidden group-hover:block w-48 bg-gray-900 text-white text-xs rounded py-2 px-3 z-10 normal-case">
                            {terminology.tooltipText}
                            <div className="absolute top-full left-4 -mt-1 border-4 border-transparent border-t-gray-900"></div>
                          </div>
                        </div>
                      </div>
                      <div className="text-sm font-medium text-gray-900">
                        {trainerData?.completedProductSetup || t('completion.no')}
                      </div>
                    </div>
                  </div>
                )}
              </div>
            </div>

            {/* 3. Store Setup */}
            <div className="border border-gray-200 rounded-lg hover:shadow-sm transition-shadow">
              <div className="p-3">
                <button
                  onClick={() => toggleItemExpansion('store-setup')}
                  className="w-full flex items-center justify-between text-left"
                >
                  <div className="flex items-center gap-3">
                    {(() => {
                      // Store setup is completed when video link exists and is not "NA"
                      const storeSetupComplete = !!trainerData?.videoProofLink && trainerData?.videoProofLink !== 'NA';

                      return storeSetupComplete ? (
                        <div className="w-5 h-5 bg-green-500 rounded-full flex items-center justify-center">
                          <svg className="w-3 h-3 text-white" fill="currentColor" viewBox="0 0 20 20">
                            <path fillRule="evenodd" d="M16.707 5.293a1 1 0 010 1.414l-8 8a1 1 0 01-1.414 0l-4-4a1 1 0 011.414-1.414L8 12.586l7.293-7.293a1 1 0 011.414 0z" clipRule="evenodd" />
                          </svg>
                        </div>
                      ) : (
                        <div className="w-5 h-5 bg-gray-200 rounded-full flex items-center justify-center">
                          <svg className="w-3 h-3 text-gray-300" fill="none" stroke="currentColor" viewBox="0 0 24 24">
                            <path strokeLinecap="round" strokeLinejoin="round" strokeWidth={2} d="M5 13l4 4L19 7" />
                          </svg>
                        </div>
                      );
                    })()}
                    <div className="text-sm font-medium text-gray-900">{t('storeSetup.title')}</div>
                  </div>
                  <div className="flex items-center gap-3">
                    <div className="text-sm font-medium text-gray-500">
                      {((trainerData?.videoProofLink && trainerData?.videoProofLink !== 'NA') || uploadedVideoUrl) ? (
                        <span>{t('status.completed')}</span>
                      ) : (
                        <span className="text-orange-600">{t('storeSetup.pendingUpload')}</span>
                      )}
                    </div>
                    <svg className={`w-4 h-4 transition-transform text-gray-400 ${expandedItems['store-setup'] ? 'rotate-180' : ''}`} fill="none" stroke="currentColor" viewBox="0 0 24 24">
                      <path strokeLinecap="round" strokeLinejoin="round" strokeWidth={2} d="M19 9l-7 7-7-7" />
                    </svg>
                  </div>
                </button>

                {/* Expanded Details for Store Setup */}
                {expandedItems['store-setup'] && (
                  <div className="mt-3 pt-3 border-t border-gray-200 space-y-4">
                    {/* Store Setup Video Deadline Notice - Desktop */}
                    <ImportantReminderBox
                      type="store-setup"
                      installationDate={trainerData?.installationDate}
                      isCompleted={!!(trainerData?.videoProofLink && trainerData?.videoProofLink !== 'NA')}
                    />

                    {/* CTA Section - Most Prominent */}
                    <div className="space-y-3">
                      {(trainerData?.videoProofLink || uploadedVideoUrl) && (
                        <div className="flex items-center gap-2 text-sm">
                          <svg className="w-4 h-4 text-green-600" fill="currentColor" viewBox="0 0 20 20">
                            <path fillRule="evenodd" d="M10 18a8 8 0 100-16 8 8 0 000 16zm3.707-9.293a1 1 0 00-1.414-1.414L9 10.586 7.707 9.293a1 1 0 00-1.414 1.414l2 2a1 1 0 001.414 0l4-4z" clipRule="evenodd" />
                          </svg>
                          <span className="text-gray-700">{t('messages.videoUploaded')}</span>
                          <a href={uploadedVideoUrl || trainerData?.videoProofLink} target="_blank" rel="noopener noreferrer"
                             className="text-blue-600 hover:text-blue-700 underline">
                            {t('buttons.viewVideo')}
                          </a>
                        </div>
                      )}
                      <div className="flex items-center gap-2">
                          <input
                            id={`store-video-upload-${trainerData?.id}`}
                            type="file"
                            accept="video/*"
                            className="hidden"
                            onChange={async (e) => {
                              const file = e.target.files?.[0]
                              if (!file) return

                              setUploadingVideo(true)
                              try {
                                const formData = new FormData()
                                formData.append('file', file)
                                formData.append('trainerId', trainerData?.id || '')

                                const response = await fetch('/api/salesforce/upload-video', {
                                  method: 'POST',
                                  body: formData
                                })

                                if (!response.ok) {
                                  const error = await response.json()
                                  throw new Error(error.details || error.error || 'Failed to upload video')
                                }

                                const result = await response.json()
                                setUploadedVideoUrl(result.fileUrl)

                                if (onBookingComplete) {
                                  onBookingComplete()
                                }
                              } catch (error) {
                                console.error('Error uploading video:', error)
                                alert(error instanceof Error ? error.message : 'Failed to upload video')
                              } finally {
                                setUploadingVideo(false)
                                e.target.value = ''
                              }
                            }}
                          />
                        <button
                          onClick={() => document.getElementById(`store-video-upload-${trainerData?.id}`)?.click()}
                          disabled={uploadingVideo}
                          className="inline-flex items-center px-4 py-2 bg-[#ff630f] hover:bg-[#fe5b25] disabled:bg-gray-400 text-white text-sm font-semibold rounded-lg transition-all duration-200 shadow-md hover:shadow-lg active:scale-95 disabled:cursor-not-allowed"
                        >
                          <svg className="w-4 h-4 mr-2" fill="none" stroke="currentColor" viewBox="0 0 24 24">
                            <path strokeLinecap="round" strokeLinejoin="round" strokeWidth={2} d="M7 4v16M17 4v16M3 8h4m10 0h4M3 12h18M3 16h4m10 0h4M4 20h16a1 1 0 001-1V5a1 1 0 00-1-1H4a1 1 0 00-1 1v14a1 1 0 001 1z" />
                          </svg>
                          {uploadingVideo ? t('buttons.uploading') : (trainerData?.videoProofLink || uploadedVideoUrl ? t('buttons.replaceVideo') : t('buttons.uploadVideo'))}
                        </button>
                      </div>
                    </div>

                    {/* Simplified Info Section */}
                    <div className="space-y-4 text-sm text-gray-700">
                      {/* Section 1: How to set up the store */}
                      <div className="bg-blue-50 rounded-lg p-4 border border-blue-200">
                        <p className="font-semibold text-gray-900 mb-2">{t('storeSetup.howToSetupStore')}</p>
                        <a href="https://drive.google.com/file/d/1vPr7y0VdD6sKaKG_h8JbwNi0RBE16xdc/view"
                           target="_blank" rel="noopener noreferrer"
                           className="text-blue-600 hover:text-blue-700 font-medium inline-flex items-center gap-1">
                          📖 {t('storeSetup.guideForNetworkSetup')}
                          <svg className="w-4 h-4" fill="none" stroke="currentColor" viewBox="0 0 24 24">
                            <path strokeLinecap="round" strokeLinejoin="round" strokeWidth={2} d="M10 6H6a2 2 0 00-2 2v10a2 2 0 002 2h10a2 2 0 002-2v-4M14 4h6m0 0v6m0-6L10 14" />
                          </svg>
                        </a>
                      </div>

                      {/* Section 2: How to record video */}
                      <div className="bg-gray-50 rounded-lg p-4 border border-gray-200">
                        <p className="font-semibold text-gray-900 mb-3">{t('storeSetup.howToRecordVideo')}</p>
                        <div className="space-y-2 mb-3">
                          <p className="text-gray-700">{t('storeSetup.showUsThreeThings')}</p>
                          <p className="text-gray-700"><span className="font-semibold">{t('storeSetup.mainCounter')}</span> {t('storeSetup.mainCounterDetails')}</p>
                          <p className="text-gray-700"><span className="font-semibold">{t('storeSetup.kitchenOtherStations')}</span> {t('storeSetup.kitchenDetails')}</p>
                        </div>
                        <p className="text-blue-700 font-medium">📱 {t('storeSetup.quickTip')}</p>
                      </div>
                    </div>
                  </div>
                )}
              </div>
            </div>
          </div>
        </div>
      )}
      
      {/* Desktop Only: Welcome Stage Details */}
      {selectedStage === 'welcome' && (
        <div id="stage-welcome" className="hidden md:block">
          <h4 className="text-lg font-semibold text-gray-900 mb-4 flex items-center justify-between">
            <span>{t('stages.welcome')}</span>
            {(trainerData?.welcomeCallStatus === 'Welcome Call Completed' || trainerData?.welcomeCallStatus === 'Completed') &&
              <span className="text-xs bg-green-100 text-green-800 px-3 py-1 rounded-full font-medium">{t('status.completed')}</span>
            }
          </h4>

          <div className="space-y-4">
            {/* Welcome Call Status */}
            <div>
              <div className="text-xs text-gray-500 uppercase tracking-wider mb-1">{t('fields.welcomeCallStatus')}</div>
              <div className="text-sm font-medium">
                {trainerData?.welcomeCallStatus ? (
                  <span className={`inline-flex items-center px-2.5 py-0.5 rounded-full text-xs font-medium ${
                    trainerData.welcomeCallStatus === 'Welcome Call Completed'
                      ? 'bg-green-100 text-green-800'
                      : 'bg-yellow-100 text-yellow-800'
                  }`}>
                    {trainerData.welcomeCallStatus}
                  </span>
                ) : (
                  <span className="text-gray-500">{t('status.notSet')}</span>
                )}
              </div>
            </div>

            {/* First Call Timestamp */}
            <div>
              <div className="text-xs text-gray-500 uppercase tracking-wider mb-1">{t('fields.firstCallTimestamp')}</div>
              <div className="text-sm font-medium text-gray-900">
                {trainerData?.firstCallTimestamp
                  ? formatDateTimeLocale(trainerData.firstCallTimestamp)
                  : t('status.notRecorded')}
              </div>
            </div>

            {/* Onboarding Manager Name */}
            <div>
              <div className="text-xs text-gray-500 uppercase tracking-wider mb-1">{t('fields.onboardingManagerName')}</div>
              <div className="text-sm font-medium text-gray-900">
                {trainerData?.msmName || t('status.notAssigned')}
              </div>
            </div>

            {/* Welcome Call Summary */}
            <div className="mt-6 pt-4 border-t border-gray-300">
              <h5 className="text-md font-semibold text-gray-900 mb-3">{t('welcomeCallSummary.title')}</h5>
              <div className="space-y-2">
                <div className="flex justify-between items-center">
                  <span className="text-sm text-gray-600">• {t('welcomeCallSummary.goLiveDate')}</span>
                  <span className="text-sm font-medium text-gray-900">
                    {trainerData?.plannedGoLiveDate
                      ? formatDateLocale(trainerData.plannedGoLiveDate)
                      : t('status.notSet')}
                  </span>
                </div>
                <div className="flex justify-between items-center">
                  <span className="text-sm text-gray-600">• {t('welcomeCallSummary.hardwareDeliveryDate')}</span>
                  <span className="text-sm font-medium text-gray-900">
                    {trainerData?.hardwareFulfillmentDate
                      ? formatDateLocale(trainerData.hardwareFulfillmentDate)
                      : t('status.notSet')}
                  </span>
                </div>
                <div className="flex justify-between items-center">
                  <span className="text-sm text-gray-600">• {t('welcomeCallSummary.installationDate')}</span>
                  <span className="text-sm font-medium text-gray-900">
                    {formatDateTimeLocale(trainerData?.installationDate)}
                  </span>
                </div>
                <div className="flex justify-between items-center">
                  <span className="text-sm text-gray-600">• {t('welcomeCallSummary.trainingDate')}</span>
                  <span className="text-sm font-medium text-gray-900">
                    {formatDateTimeLocale(trainerData?.trainingDate)}
                  </span>
                </div>
              </div>
            </div>


          </div>
        </div>
      )}

      {/* Desktop Only: Installation Stage Details */}
      {selectedStage === 'installation' && (
        <div id="stage-installation" className="hidden md:block">
          <h4 className="text-lg font-semibold text-gray-900 mb-4 flex items-center justify-between">
            <span>{t('stages.installation')}</span>
            <span className={`text-xs px-3 py-1 rounded-full font-medium ${
              installationCompleted ? 'bg-green-100 text-green-800' :
              trainerData?.installationDate ? 'bg-yellow-100 text-yellow-800' :
              'bg-gray-100 text-gray-800'
            }`}>
              {installationCompleted ? t('status.completed') : trainerData?.installationDate ? t('status.scheduled') : t('status.notStarted')}
            </span>
          </h4>

          <div className="space-y-4">
            {/* Installation Date - Editable */}
            <div>
              {(() => {
                // Check if external vendor using installerType from API
                const installerType = (trainerData as any)?.installerType
                const isExternalVendor = installerType === 'external'
                return (
                  <>
                    <div className="text-xs text-gray-500 uppercase tracking-wider mb-1">
                      {isExternalVendor ? t('fields.proposedInstallationDate') : t('fields.scheduledInstallationDate')}
                    </div>
                    {isExternalVendor && (
                      <div className="text-xs text-gray-500 mb-1 italic">
                        {t('messages.vendorWillConfirm')}
                      </div>
                    )}
                  </>
                )
              })()}
              <div>
                <div className="flex items-center gap-2">
                  <div className="text-sm font-medium text-gray-900">
                    {trainerData?.installationDate
                      ? formatDateTimeLocale(trainerData.installationDate)
                      : t('status.notScheduled')}
                  </div>
                  {(() => {
                    // Internal users can reschedule anytime, no buffer required
                    const cannotReschedule = !isInternalUser && trainerData?.installationDate && isWithinNextDay(trainerData.installationDate)
                    // If date is already set, allow them to change it (don't block for prerequisites)
                    const hasExistingDate = !!trainerData?.installationDate
                    const isButtonDisabled = cannotReschedule || (!canScheduleInstallation && !hasExistingDate)
                    return (
                      <button
                        onClick={() => !isButtonDisabled && handleBookingClick('installation', trainerData?.installationDate)}
                        disabled={isButtonDisabled}
                        className={`inline-flex items-center px-3 py-2 text-white text-sm font-semibold rounded-lg transition-all duration-200 shadow-md hover:shadow-lg ${
                          isButtonDisabled
                            ? 'bg-gray-400 cursor-not-allowed'
                            : 'bg-[#ff630f] hover:bg-[#fe5b25] active:scale-95'
                        }`}
                        title={cannotReschedule ? 'Rescheduling must be done at least 2 days in advance' : (!canScheduleInstallation && !hasExistingDate) ? 'Store Setup Video must be submitted first' : ''}
                      >
                        <svg className="w-4 h-4 mr-1.5" fill="none" stroke="currentColor" viewBox="0 0 24 24">
                          <path strokeLinecap="round" strokeLinejoin="round" strokeWidth={2} d="M8 7V3m8 4V3m-9 8h10M5 21h14a2 2 0 002-2V7a2 2 0 00-2-2H5a2 2 0 00-2 2v12a2 2 0 002 2z" />
                        </svg>
                        {trainerData?.installationDate ? t('buttons.changeDate') : t('buttons.schedule')}
                      </button>
                    )
                  })()}
                </div>
                {(() => {
                  // Internal users can reschedule anytime, no buffer required
                  const cannotReschedule = !isInternalUser && trainerData?.installationDate && isWithinNextDay(trainerData.installationDate)
                  const hasExistingDate = !!trainerData?.installationDate
                  if (!canScheduleInstallation && !hasExistingDate) {
                    return (
                      <div className="mt-2 text-sm text-amber-600">
                        Please submit your Store Setup Video before scheduling installation.
                      </div>
                    )
                  }
                  return cannotReschedule ? (
                    <div className="mt-2 text-sm text-gray-600">
                      {t('messages.contactOnboardingManager')}
                    </div>
                  ) : null
                })()}
              </div>
            </div>

            {/* Installer Name */}
            <div>
              <div className="text-xs text-gray-500 uppercase tracking-wider mb-1">{t('fields.installerName')}</div>
              <div className="text-sm font-medium text-gray-900">
                {(() => {
                  // If installer name is set, show it
                  if (trainerData?.installerName) {
                    return trainerData.installerName
                  }
                  // If installation date is set but no installer name, check installer type
                  if (trainerData?.installationDate) {
                    // Use installerType from parent trainerData object (not nested in trainers array)
                    const installerType = (trainerData as any)?.installerType
                    return installerType === 'external' ? t('fields.externalVendor') : t('status.notAssigned')
                  }
                  return t('status.notAssigned')
                })()}
              </div>
            </div>

            {/* Store Address from Onboarding_Trainer__c */}
            <div>
              <div className="text-xs text-gray-500 uppercase tracking-wider mb-1">{t('fields.storeAddress')}</div>
              <div className="text-sm font-medium text-gray-900">
                {(() => {
                  // Build full address from Onboarding_Trainer__c shipping fields
                  const parts = [
                    trainerData?.shippingStreet,
                    trainerData?.shippingCity,
                    trainerData?.shippingState,
                    trainerData?.shippingZipPostalCode,
                    trainerData?.shippingCountry
                  ].filter(Boolean);
                  
                  return parts.length > 0 ? parts.join(', ') : t('status.notAvailable');
                })()}
              </div>
            </div>

            {/* Actual Installation Date */}
            <div>
              <div className="text-xs text-gray-500 uppercase tracking-wider mb-1">{t('fields.actualInstallationDate')}</div>
              <div className="text-sm font-medium text-gray-900">
                {trainerData?.actualInstallationDate
                  ? formatDateLocale(trainerData.actualInstallationDate)
                  : t('status.notCompleted')}
              </div>
            </div>

            {/* Installation Issues Elaboration */}
            {trainerData?.installationIssuesElaboration && (
              <div>
                <div className="text-xs text-gray-500 uppercase tracking-wider mb-1">{t('fields.installationIssues')}</div>
                <div className="text-sm text-gray-900 bg-red-50 border border-red-200 rounded p-2">
                  {trainerData.installationIssuesElaboration}
                </div>
              </div>
            )}

          </div>
        </div>
      )}

      {/* Desktop Only: Training Stage Details */}
      {selectedStage === 'training' && (
        <div id="stage-training" className="hidden md:block">
          <h4 className="text-lg font-semibold text-gray-900 mb-4 flex items-center justify-between">
            <span>{t('stages.training')}</span>
            <span className={`text-xs px-3 py-1 rounded-full font-medium ${
              trainingCompleted ? 'bg-green-100 text-green-800' :
              trainerData?.trainingDate ? 'bg-yellow-100 text-yellow-800' :
              'bg-gray-100 text-gray-800'
            }`}>
              {trainingCompleted ? t('status.completed') : trainerData?.trainingDate ? t('status.scheduled') : t('status.notStarted')}
            </span>
          </h4>

          <div className="space-y-4">
            {/* Training Date - Editable */}
            <div>
              <div className="text-xs text-gray-500 uppercase tracking-wider mb-1">{t('fields.scheduledTrainingDate')}</div>
              <div>
                <div className="flex items-center gap-2">
                  <div className="text-sm font-medium text-gray-900">
                    {trainerData?.trainingDate
                      ? formatDateTimeLocale(trainerData.trainingDate)
                      : t('status.notScheduled')}
                  </div>
                  {(() => {
                    // Internal users can reschedule anytime, no buffer required
                    const cannotReschedule = !isInternalUser && trainerData?.trainingDate && isWithinNextDay(trainerData.trainingDate)
                    // If date is already set, allow them to change it (don't block for prerequisites)
                    const hasExistingDate = !!trainerData?.trainingDate
                    const isButtonDisabled = cannotReschedule || (!canScheduleTraining && !hasExistingDate)
                    return (
                      <button
                        onClick={() => !isButtonDisabled && handleBookingClick('training', trainerData?.trainingDate)}
                        disabled={isButtonDisabled}
                        className={`inline-flex items-center px-3 py-2 text-white text-sm font-semibold rounded-lg transition-all duration-200 shadow-md hover:shadow-lg ${
                          isButtonDisabled
                            ? 'bg-gray-400 cursor-not-allowed'
                            : 'bg-[#ff630f] hover:bg-[#fe5b25] active:scale-95'
                        }`}
                        title={cannotReschedule ? 'Rescheduling must be done at least 2 days in advance' : (!canScheduleTraining && !hasExistingDate) ? `${terminology.collectionName.charAt(0).toUpperCase() + terminology.collectionName.slice(1)} must be submitted and Installation must be scheduled first` : ''}
                      >
                        <svg className="w-4 h-4 mr-1.5" fill="none" stroke="currentColor" viewBox="0 0 24 24">
                          <path strokeLinecap="round" strokeLinejoin="round" strokeWidth={2} d="M8 7V3m8 4V3m-9 8h10M5 21h14a2 2 0 002-2V7a2 2 0 00-2-2H5a2 2 0 00-2 2v12a2 2 0 002 2z" />
                        </svg>
                        {trainerData?.trainingDate ? t('buttons.changeDate') : t('buttons.schedule')}
                      </button>
                    )
                  })()}
                </div>
                {(() => {
                  // Internal users can reschedule anytime, no buffer required
                  const cannotReschedule = !isInternalUser && trainerData?.trainingDate && isWithinNextDay(trainerData.trainingDate)
                  const hasExistingDate = !!trainerData?.trainingDate
                  // Internal users bypass all prerequisites
                  if (!isInternalUser && !productListSubmitted && !hasExistingDate) {
                    return (
                      <div className="mt-2 text-sm text-amber-600">
                        Please submit your {terminology.collectionName} before scheduling training.
                      </div>
                    )
                  }
                  if (!isInternalUser && !installationDateSet && !hasExistingDate) {
                    return (
                      <div className="mt-2 text-sm text-amber-600">
                        Please schedule installation first before scheduling training.
                      </div>
                    )
                  }
                  return cannotReschedule ? (
                    <div className="mt-2 text-sm text-gray-600">
                      {t('messages.contactOnboardingManager')}
                    </div>
                  ) : null
                })()}
              </div>
            </div>

            {/* Remote Training Meeting Link - Only for Remote Training */}
            {trainerData?.onboardingServicesBought?.toLowerCase().includes('remote') && trainerData?.remoteTrainingMeetingLink && (
              <div>
                <div className="text-xs text-gray-500 uppercase tracking-wider mb-2">{t('fields.remoteTrainingMeetingLink')}</div>
                <div className="flex items-center gap-3">
                  <a
                    href={trainerData.remoteTrainingMeetingLink}
                    target="_blank"
                    rel="noopener noreferrer"
                    className="inline-flex items-center px-4 py-2 bg-blue-600 text-white text-sm font-medium rounded-lg hover:bg-blue-700 transition-colors"
                  >
                    <svg className="w-4 h-4 mr-2" fill="none" stroke="currentColor" viewBox="0 0 24 24">
                      <path strokeLinecap="round" strokeLinejoin="round" strokeWidth={2} d="M15 10l4.553-2.276A1 1 0 0121 8.618v6.764a1 1 0 01-1.447.894L15 14M5 18h8a2 2 0 002-2V8a2 2 0 00-2-2H5a2 2 0 00-2 2v8a2 2 0 002 2z" />
                    </svg>
                    {t('buttons.joinTraining')}
                  </a>
                  <button
                    onClick={() => {
                      navigator.clipboard.writeText(trainerData?.remoteTrainingMeetingLink || '');
                      alert(t('messages.meetingLinkCopied'));
                    }}
                    className="inline-flex items-center px-3 py-2 bg-gray-100 text-gray-700 text-sm font-medium rounded-lg hover:bg-gray-200 transition-colors"
                    title="Copy meeting link"
                  >
                    <svg className="w-4 h-4 mr-1.5" fill="none" stroke="currentColor" viewBox="0 0 24 24">
                      <path strokeLinecap="round" strokeLinejoin="round" strokeWidth={2} d="M8 16H6a2 2 0 01-2-2V6a2 2 0 012-2h8a2 2 0 012 2v2m-6 12h8a2 2 0 002-2v-8a2 2 0 00-2-2h-8a2 2 0 00-2 2v8a2 2 0 002 2z" />
                    </svg>
                    {t('buttons.copyLink')}
                  </button>
                  <div className="text-xs text-gray-500 font-mono truncate max-w-md">
                    {trainerData.remoteTrainingMeetingLink}
                  </div>
                </div>
              </div>
            )}

            {/* Training Type */}
            <div>
              <div className="text-xs text-gray-500 uppercase tracking-wider mb-1">{t('fields.trainingType')}</div>
              <div className="text-sm font-medium text-gray-900">
                {(() => {
                  const serviceType = detectServiceType(trainerData?.onboardingServicesBought)
                  const merchantState = trainerData?.shippingState || trainerData?.shippingCity || ''
                  console.log('🏷️ Training Type Debug (Desktop):', {
                    onboardingServicesBought: trainerData?.onboardingServicesBought,
                    shippingState: trainerData?.shippingState,
                    shippingCity: trainerData?.shippingCity,
                    serviceType,
                    merchantState
                  })
                  return getServiceTypeMessage(serviceType, merchantState)
                })()}
              </div>
            </div>

            {/* Trainer Name - Only show if training date exists */}
            {trainerData?.trainingDate && (
              <div>
                <div className="text-xs text-gray-500 uppercase tracking-wider mb-1">{t('fields.trainerName')}</div>
                <div className="text-sm font-medium text-gray-900">
                  {trainerData?.csmName || t('status.notAssigned')}
                </div>
              </div>
            )}

            {/* Preferred Language */}
            <div>
              <div className="text-xs text-gray-500 uppercase tracking-wider mb-1">{t('fields.preferredLanguage')}</div>
              <div className="text-sm font-medium text-gray-900">
                {trainerData?.preferredLanguage || t('completion.noneSpecified')}
              </div>
            </div>

            {/* Store Address from Onboarding_Trainer__c - Only for Onsite Training */}
            {!trainerData?.onboardingServicesBought?.toLowerCase().includes('remote') && (
              <div>
                <div className="text-xs text-gray-500 uppercase tracking-wider mb-1">{t('fields.storeAddress')}</div>
                <div className="text-sm font-medium text-gray-900">
                  {(() => {
                    // Build full address from Onboarding_Trainer__c shipping fields
                    const parts = [
                      trainerData?.shippingStreet,
                      trainerData?.shippingCity,
                      trainerData?.shippingState,
                      trainerData?.shippingZipPostalCode,
                      trainerData?.shippingCountry
                    ].filter(Boolean);

                    return parts.length > 0 ? parts.join(', ') : t('status.notAvailable');
                  })()}
                </div>
              </div>
            )}

            {/* Training Completed Status */}
            <div>
              <div className="text-xs text-gray-500 uppercase tracking-wider mb-1">{t('fields.trainingCompleted')}</div>
              <div className="text-sm font-medium text-gray-900">
                {trainerData?.completedTraining ? t('completion.yes') : t('completion.no')}
              </div>
            </div>

            {/* Required Features by Merchant */}
            <div>
              <div className="text-xs text-gray-500 uppercase tracking-wider mb-1">{t('fields.requiredFeatures')}</div>
              <div className="text-sm font-medium text-gray-900">
                {trainerData?.requiredFeaturesByMerchant || t('completion.noneSpecified')}
              </div>
            </div>

            {/* Onboarding Services Bought */}
            <div>
              <div className="text-xs text-gray-500 uppercase tracking-wider mb-1">{t('fields.onboardingServicesBought')}</div>
              <div className="text-sm font-medium text-gray-900">
                {trainerData?.onboardingServicesBought || t('completion.none')}
              </div>
            </div>
          </div>
        </div>
      )}

      {/* Desktop Only: Ready to Go Live Stage Details */}
      {selectedStage === 'ready-go-live' && (
        <div id="stage-ready-go-live" className="hidden md:block">
          <h4 className="text-lg font-semibold text-gray-900 mb-4 flex items-center justify-between">
            <span>{t('stages.readyToGoLive')}</span>
            {(() => {
              // Ready to Go Live is done when all previous stages are completed
              const allDone = welcomeCompleted &&
                             preparationStatus === 'completed' &&
                             installationCompleted &&
                             trainerData?.completedTraining;

              return (
                <span className={`text-xs px-3 py-1 rounded-full font-medium ${
                  allDone ? 'bg-green-100 text-green-800' : 'bg-yellow-100 text-yellow-800'
                }`}>
                  {allDone ? t('status.ready') : t('status.inProgress')}
                </span>
              );
            })()}
          </h4>

          <div className="space-y-4">
            {/* Checklist Items */}
            <div className="bg-white rounded-lg p-4 border border-gray-200">
              <h5 className="text-sm font-semibold text-gray-900 mb-3">{t('readyToGoLive.checklistTitle')}</h5>
              <div className="space-y-3">
                {/* Hardware Fulfillment */}
                <div className="flex items-center justify-between">
                  <div className="flex items-center gap-2">
                    {trainerData?.trackingLink ? (
                      <div className="w-5 h-5 bg-green-500 rounded-full flex items-center justify-center">
                        <svg className="w-3 h-3 text-white" fill="currentColor" viewBox="0 0 20 20">
                          <path fillRule="evenodd" d="M16.707 5.293a1 1 0 010 1.414l-8 8a1 1 0 01-1.414 0l-4-4a1 1 0 011.414-1.414L8 12.586l7.293-7.293a1 1 0 011.414 0z" clipRule="evenodd" />
                        </svg>
                      </div>
                    ) : (
                      <div className="w-5 h-5 border-2 border-gray-300 rounded-full" />
                    )}
                    <span className="text-base text-gray-700">{t('readyToGoLive.hardwareDelivered')}</span>
                  </div>
                  <span className="text-sm text-gray-500">
                    {trainerData?.hardwareFulfillmentDate
                      ? formatDateLocale(trainerData.hardwareFulfillmentDate)
                      : t('status.pending')}
                  </span>
                </div>

                {/* Product Setup */}
                <div className="flex items-center justify-between">
                  <div className="flex items-center gap-2">
                    {(trainerData?.completedProductSetup === 'Yes' || trainerData?.completedProductSetup === 'Yes - Self-serve') ? (
                      <div className="w-5 h-5 bg-green-500 rounded-full flex items-center justify-center">
                        <svg className="w-3 h-3 text-white" fill="currentColor" viewBox="0 0 20 20">
                          <path fillRule="evenodd" d="M16.707 5.293a1 1 0 010 1.414l-8 8a1 1 0 01-1.414 0l-4-4a1 1 0 011.414-1.414L8 12.586l7.293-7.293a1 1 0 011.414 0z" clipRule="evenodd" />
                        </svg>
                      </div>
                    ) : (
                      <div className="w-5 h-5 border-2 border-gray-300 rounded-full" />
                    )}
                    <span className="text-base text-gray-700">{t('readyToGoLive.productSetupCompleted')}</span>
                  </div>
                  <span className="text-sm">
                    {(() => {
                      if (trainerData?.completedProductSetup === 'Yes' || trainerData?.completedProductSetup === 'Yes - Self-serve') {
                        return <span className="text-gray-500">{t('status.completed')}</span>;
                      } else if (trainerData?.menuCollectionSubmissionTimestamp) {
                        return <span className="text-orange-600">{terminology.submittedStatus}</span>;
                      } else {
                        return <span className="text-orange-600">{terminology.pendingStatus}</span>;
                      }
                    })()}
                  </span>
                </div>

                {/* Installation */}
                <div className="flex items-center justify-between">
                  <div className="flex items-center gap-2">
                    {installationCompleted ? (
                      <div className="w-5 h-5 bg-green-500 rounded-full flex items-center justify-center">
                        <svg className="w-3 h-3 text-white" fill="currentColor" viewBox="0 0 20 20">
                          <path fillRule="evenodd" d="M16.707 5.293a1 1 0 010 1.414l-8 8a1 1 0 01-1.414 0l-4-4a1 1 0 011.414-1.414L8 12.586l7.293-7.293a1 1 0 011.414 0z" clipRule="evenodd" />
                        </svg>
                      </div>
                    ) : (
                      <div className="w-5 h-5 border-2 border-gray-300 rounded-full" />
                    )}
                    <span className="text-base text-gray-700">{t('readyToGoLive.hardwareInstallationCompleted')}</span>
                  </div>
                  <span className="text-sm text-gray-500">
                    {installationCompleted ? t('status.completed') : trainerData?.installationDate ? t('status.scheduled') : t('status.pending')}
                  </span>
                </div>

                {/* Training */}
                <div className="flex items-center justify-between">
                  <div className="flex items-center gap-2">
                    {trainerData?.completedTraining ? (
                      <div className="w-5 h-5 bg-green-500 rounded-full flex items-center justify-center">
                        <svg className="w-3 h-3 text-white" fill="currentColor" viewBox="0 0 20 20">
                          <path fillRule="evenodd" d="M16.707 5.293a1 1 0 010 1.414l-8 8a1 1 0 01-1.414 0l-4-4a1 1 0 011.414-1.414L8 12.586l7.293-7.293a1 1 0 011.414 0z" clipRule="evenodd" />
                        </svg>
                      </div>
                    ) : (
                      <div className="w-5 h-5 border-2 border-gray-300 rounded-full" />
                    )}
                    <span className="text-base text-gray-700">{t('readyToGoLive.trainingCompleted')}</span>
                  </div>
                  <span className="text-sm text-gray-500">
<<<<<<< HEAD
                    {trainerData?.completedTraining ? 'Completed' : trainerData?.trainingDate ? 'Scheduled' : 'Pending'}
=======
                    {trainerData?.completedTraining ? t('status.completed') : trainerData?.trainingDate ? t('status.scheduled') : t('status.pending')}
>>>>>>> 7c35f220
                  </span>
                </div>

                {/* Subscription Activation */}
                <div className="flex items-center justify-between">
                  <div className="flex items-center gap-2">
                    {trainerData?.subscriptionActivationDate ? (
                      <div className="w-5 h-5 bg-green-500 rounded-full flex items-center justify-center">
                        <svg className="w-3 h-3 text-white" fill="currentColor" viewBox="0 0 20 20">
                          <path fillRule="evenodd" d="M16.707 5.293a1 1 0 010 1.414l-8 8a1 1 0 01-1.414 0l-4-4a1 1 0 011.414-1.414L8 12.586l7.293-7.293a1 1 0 011.414 0z" clipRule="evenodd" />
                        </svg>
                      </div>
                    ) : (
                      <div className="w-5 h-5 border-2 border-gray-300 rounded-full" />
                    )}
                    <span className="text-base text-gray-700">{t('readyToGoLive.subscriptionActivated')}</span>
                  </div>
                  <span className="text-sm text-gray-500">
                    {trainerData?.subscriptionActivationDate
                      ? formatDateLocale(trainerData.subscriptionActivationDate)
                      : t('status.pending')}
                  </span>
                </div>
              </div>
            </div>

            {/* Subscription Activation Instruction */}
            {trainerData?.boAccountName && !trainerData?.subscriptionActivationDate && (
              <div className="bg-orange-50 border border-orange-200 rounded-lg p-4">
                <div className="flex items-start gap-3">
                  <div className="flex-shrink-0 mt-0.5">
                    <svg className="w-5 h-5 text-orange-600" fill="currentColor" viewBox="0 0 20 20">
                      <path fillRule="evenodd" d="M8.257 3.099c.765-1.36 2.722-1.36 3.486 0l5.58 9.92c.75 1.334-.213 2.98-1.742 2.98H4.42c-1.53 0-2.493-1.646-1.743-2.98l5.58-9.92zM11 13a1 1 0 11-2 0 1 1 0 012 0zm-1-8a1 1 0 00-1 1v3a1 1 0 002 0V6a1 1 0 00-1-1z" clipRule="evenodd" />
                    </svg>
                  </div>
                  <div className="flex-1">
                    <h5 className="text-sm font-semibold text-orange-900 mb-1">{t('messages.actionRequiredActivate')}</h5>
                    <p className="text-sm text-orange-800 mb-2">
                      {t('messages.activateSubscriptionAt')}
                    </p>
                    <a
                      href={`https://${trainerData.boAccountName}.storehubhq.com`}
                      target="_blank"
                      rel="noopener noreferrer"
                      className="inline-flex items-center gap-2 text-sm font-medium text-blue-600 hover:text-blue-800 underline"
                    >
                      {trainerData.boAccountName}.storehubhq.com
                      <svg className="w-4 h-4" fill="none" stroke="currentColor" viewBox="0 0 24 24">
                        <path strokeLinecap="round" strokeLinejoin="round" strokeWidth={2} d="M10 6H6a2 2 0 00-2 2v10a2 2 0 002 2h10a2 2 0 002-2v-4M14 4h6m0 0v6m0-6L10 14" />
                      </svg>
                    </a>
                    <div className="mt-3 pt-3 border-t border-orange-200">
                      <p className="text-xs text-orange-700 mb-1">{t('messages.needHelpActivation')}</p>
                      <a
                        href="https://care.storehub.com/en/articles/10650521-manage-subscription-how-to-self-activate-your-account"
                        target="_blank"
                        rel="noopener noreferrer"
                        className="inline-flex items-center gap-1 text-xs text-blue-600 hover:text-blue-800 underline"
                      >
                        {t('buttons.viewActivationGuide')}
                        <svg className="w-3 h-3" fill="none" stroke="currentColor" viewBox="0 0 24 24">
                          <path strokeLinecap="round" strokeLinejoin="round" strokeWidth={2} d="M10 6H6a2 2 0 00-2 2v10a2 2 0 002 2h10a2 2 0 002-2v-4M14 4h6m0 0v6m0-6L10 14" />
                        </svg>
                      </a>
                    </div>
                  </div>
                </div>
              </div>
            )}
          </div>
        </div>
      )}

      {/* Desktop Only: Live Stage Details */}
      {selectedStage === 'live' && (
        <div id="stage-live" className="hidden md:block">
          <h4 className="text-lg font-semibold text-gray-900 mb-4 flex items-center justify-between">
            <span>{t('stages.live')}</span>
            {(trainerData?.posQrDeliveryTnxCount ?? 0) > 30 &&
              <span className="text-xs bg-green-100 text-green-800 px-3 py-1 rounded-full font-medium">{t('status.live')}</span>
            }
          </h4>

          <div className="space-y-4">
            <div>
              <div className="text-xs text-gray-500 uppercase tracking-wider mb-1">{t('fields.status')}</div>
              <div className="text-sm font-medium">
                {(trainerData?.posQrDeliveryTnxCount ?? 0) > 30 ? (
                  <span className="text-green-600">✅ {t('status.merchantIsLive')}</span>
                ) : (
                  <span className="text-gray-500">⏳ {t('status.awaitingGoLive')}</span>
                )}
              </div>
            </div>

            {/* BackOffice Account Name */}
            {trainerData?.boAccountName && (
              <div>
                <div className="text-xs text-gray-500 uppercase tracking-wider mb-1">{t('fields.backOfficeAccount')}</div>
                <a
                  href={`https://${trainerData.boAccountName}.storehubhq.com`}
                  target="_blank"
                  rel="noopener noreferrer"
                  className="inline-flex items-center gap-2 text-sm font-medium text-[#ff630f] hover:text-[#e55a0e] transition-colors"
                >
                  <span>{trainerData.boAccountName}.storehubhq.com</span>
                  <svg className="w-4 h-4" fill="none" stroke="currentColor" viewBox="0 0 24 24">
                    <path strokeLinecap="round" strokeLinejoin="round" strokeWidth={2} d="M10 6H6a2 2 0 00-2 2v10a2 2 0 002 2h10a2 2 0 002-2v-4M14 4h6m0 0v6m0-6L10 14" />
                  </svg>
                </a>
              </div>
            )}

            {/* Onboarding Survey Link */}
            {trainerData?.boAccountName && (
              <div>
                <div className="text-xs text-gray-500 uppercase tracking-wider mb-1">{t('fields.onboardingSurvey')}</div>
                <a
                  href={`https://storehub.sg.larksuite.com/share/base/form/shrlgoT9OUwf6B1w5bdBSQTOCeb?prefill_Your+BackOffice+Account+Name=${encodeURIComponent(trainerData.boAccountName)}`}
                  target="_blank"
                  rel="noopener noreferrer"
                  className="inline-flex items-center gap-2 text-sm font-medium text-[#ff630f] hover:text-[#e55a0e] transition-colors"
                >
                  <span>{t('buttons.shareFeedback')}</span>
                  <svg className="w-4 h-4" fill="none" stroke="currentColor" viewBox="0 0 24 24">
                    <path strokeLinecap="round" strokeLinejoin="round" strokeWidth={2} d="M10 6H6a2 2 0 00-2 2v10a2 2 0 002 2h10a2 2 0 002-2v-4M14 4h6m0 0v6m0-6L10 14" />
                  </svg>
                </a>
                <p className="text-xs text-gray-500 mt-1">{t('messages.helpImproveExperience')}</p>
              </div>
            )}
          </div>
        </div>
      )}

      {/* Desktop Only: Simple placeholder for other stages */}
      {selectedStage !== 'preparation' && selectedStage !== 'welcome' && selectedStage !== 'installation' &&
       selectedStage !== 'training' && selectedStage !== 'ready-go-live' && selectedStage !== 'live' && (
        <div className="hidden md:block">
          <h4 className="text-lg font-semibold text-gray-900 mb-2">
            {stages.find(s => s.id === selectedStage)?.label || 'Stage Details'}
          </h4>
          <p className="text-sm text-gray-600">
            Detailed view for {selectedStage} stage will be implemented here.
          </p>
        </div>
      )}
    </div>
  )
}<|MERGE_RESOLUTION|>--- conflicted
+++ resolved
@@ -2692,11 +2692,7 @@
                     <span className="text-base text-gray-700">{t('readyToGoLive.trainingCompleted')}</span>
                   </div>
                   <span className="text-sm text-gray-500">
-<<<<<<< HEAD
-                    {trainerData?.completedTraining ? 'Completed' : trainerData?.trainingDate ? 'Scheduled' : 'Pending'}
-=======
                     {trainerData?.completedTraining ? t('status.completed') : trainerData?.trainingDate ? t('status.scheduled') : t('status.pending')}
->>>>>>> 7c35f220
                   </span>
                 </div>
 
